/**
 * Copyright Soramitsu Co., Ltd. All Rights Reserved.
 * SPDX-License-Identifier: Apache-2.0
 */

#include "backend/protobuf/query_responses/proto_query_response.hpp"

#include "backend/protobuf/query_responses/proto_account_asset_response.hpp"
#include "backend/protobuf/query_responses/proto_account_detail_response.hpp"
#include "backend/protobuf/query_responses/proto_account_response.hpp"
#include "backend/protobuf/query_responses/proto_asset_response.hpp"
#include "backend/protobuf/query_responses/proto_error_query_response.hpp"
#include "backend/protobuf/query_responses/proto_role_permissions_response.hpp"
#include "backend/protobuf/query_responses/proto_roles_response.hpp"
#include "backend/protobuf/query_responses/proto_signatories_response.hpp"
<<<<<<< HEAD
#include "backend/protobuf/query_responses/proto_transaction_page_response.hpp"
=======
>>>>>>> 74296b7e
#include "backend/protobuf/query_responses/proto_transaction_response.hpp"
#include "common/byteutils.hpp"
#include "utils/reference_holder.hpp"
#include "utils/variant_deserializer.hpp"

namespace {
  /// type of proto variant
  using ProtoQueryResponseVariantType =
      boost::variant<shared_model::proto::AccountAssetResponse,
                     shared_model::proto::AccountDetailResponse,
                     shared_model::proto::AccountResponse,
                     shared_model::proto::ErrorQueryResponse,
                     shared_model::proto::SignatoriesResponse,
                     shared_model::proto::TransactionsResponse,
                     shared_model::proto::AssetResponse,
                     shared_model::proto::RolesResponse,
<<<<<<< HEAD
                     shared_model::proto::RolePermissionsResponse,
                     shared_model::proto::TransactionsPageResponse>;
=======
                     shared_model::proto::RolePermissionsResponse>;
>>>>>>> 74296b7e

  /// list of types in variant
  using ProtoQueryResponseListType = ProtoQueryResponseVariantType::types;
}  // namespace

namespace shared_model {
  namespace proto {

    struct QueryResponse::Impl {
      explicit Impl(const TransportType &ref) : proto_{ref} {}
      explicit Impl(TransportType &&ref) : proto_{std::move(ref)} {}

<<<<<<< HEAD
      detail::ReferenceHolder<TransportType> proto_;

      const ProtoQueryResponseVariantType variant_{[this] {
        auto &&ar = *proto_;
=======
      TransportType proto_;

      const ProtoQueryResponseVariantType variant_{[this] {
        const auto &ar = proto_;
>>>>>>> 74296b7e
        int which =
            ar.GetDescriptor()->FindFieldByNumber(ar.response_case())->index();
        return shared_model::detail::variant_impl<ProtoQueryResponseListType>::
            template load<ProtoQueryResponseVariantType>(
                std::forward<decltype(ar)>(ar), which);
      }()};

      const QueryResponseVariantType ivariant_{variant_};

      const crypto::Hash hash_{
<<<<<<< HEAD
          iroha::hexstringToBytestring(proto_->query_hash()).get()};
    };

    QueryResponse::QueryResponse(const QueryResponse &o)
        : QueryResponse(*o.impl_->proto_) {}
=======
          iroha::hexstringToBytestring(proto_.query_hash()).get()};
    };

    QueryResponse::QueryResponse(const QueryResponse &o)
        : QueryResponse(o.impl_->proto_) {}
>>>>>>> 74296b7e
    QueryResponse::QueryResponse(QueryResponse &&o) noexcept = default;

    QueryResponse::QueryResponse(const TransportType &ref) {
      impl_ = std::make_unique<Impl>(ref);
    }
    QueryResponse::QueryResponse(TransportType &&ref) {
      impl_ = std::make_unique<Impl>(std::move(ref));
    }

    QueryResponse::~QueryResponse() = default;

    const QueryResponse::QueryResponseVariantType &QueryResponse::get() const {
      return impl_->ivariant_;
    }

    const interface::types::HashType &QueryResponse::queryHash() const {
      return impl_->hash_;
    }

    const QueryResponse::TransportType &QueryResponse::getTransport() const {
<<<<<<< HEAD
      return *impl_->proto_;
    }

    QueryResponse *QueryResponse::clone() const {
      return new QueryResponse(*impl_->proto_);
=======
      return impl_->proto_;
    }

    QueryResponse *QueryResponse::clone() const {
      return new QueryResponse(impl_->proto_);
>>>>>>> 74296b7e
    }

  }  // namespace proto
}  // namespace shared_model<|MERGE_RESOLUTION|>--- conflicted
+++ resolved
@@ -13,10 +13,7 @@
 #include "backend/protobuf/query_responses/proto_role_permissions_response.hpp"
 #include "backend/protobuf/query_responses/proto_roles_response.hpp"
 #include "backend/protobuf/query_responses/proto_signatories_response.hpp"
-<<<<<<< HEAD
 #include "backend/protobuf/query_responses/proto_transaction_page_response.hpp"
-=======
->>>>>>> 74296b7e
 #include "backend/protobuf/query_responses/proto_transaction_response.hpp"
 #include "common/byteutils.hpp"
 #include "utils/reference_holder.hpp"
@@ -33,12 +30,8 @@
                      shared_model::proto::TransactionsResponse,
                      shared_model::proto::AssetResponse,
                      shared_model::proto::RolesResponse,
-<<<<<<< HEAD
                      shared_model::proto::RolePermissionsResponse,
                      shared_model::proto::TransactionsPageResponse>;
-=======
-                     shared_model::proto::RolePermissionsResponse>;
->>>>>>> 74296b7e
 
   /// list of types in variant
   using ProtoQueryResponseListType = ProtoQueryResponseVariantType::types;
@@ -51,17 +44,10 @@
       explicit Impl(const TransportType &ref) : proto_{ref} {}
       explicit Impl(TransportType &&ref) : proto_{std::move(ref)} {}
 
-<<<<<<< HEAD
-      detail::ReferenceHolder<TransportType> proto_;
-
-      const ProtoQueryResponseVariantType variant_{[this] {
-        auto &&ar = *proto_;
-=======
       TransportType proto_;
 
       const ProtoQueryResponseVariantType variant_{[this] {
         const auto &ar = proto_;
->>>>>>> 74296b7e
         int which =
             ar.GetDescriptor()->FindFieldByNumber(ar.response_case())->index();
         return shared_model::detail::variant_impl<ProtoQueryResponseListType>::
@@ -72,19 +58,11 @@
       const QueryResponseVariantType ivariant_{variant_};
 
       const crypto::Hash hash_{
-<<<<<<< HEAD
-          iroha::hexstringToBytestring(proto_->query_hash()).get()};
-    };
-
-    QueryResponse::QueryResponse(const QueryResponse &o)
-        : QueryResponse(*o.impl_->proto_) {}
-=======
           iroha::hexstringToBytestring(proto_.query_hash()).get()};
     };
 
     QueryResponse::QueryResponse(const QueryResponse &o)
         : QueryResponse(o.impl_->proto_) {}
->>>>>>> 74296b7e
     QueryResponse::QueryResponse(QueryResponse &&o) noexcept = default;
 
     QueryResponse::QueryResponse(const TransportType &ref) {
@@ -105,19 +83,11 @@
     }
 
     const QueryResponse::TransportType &QueryResponse::getTransport() const {
-<<<<<<< HEAD
-      return *impl_->proto_;
-    }
-
-    QueryResponse *QueryResponse::clone() const {
-      return new QueryResponse(*impl_->proto_);
-=======
       return impl_->proto_;
     }
 
     QueryResponse *QueryResponse::clone() const {
       return new QueryResponse(impl_->proto_);
->>>>>>> 74296b7e
     }
 
   }  // namespace proto
