--- conflicted
+++ resolved
@@ -34,27 +34,19 @@
     std::shared_ptr<shared_model::interface::TransactionBatchFactory>
         transaction_batch_factory,
     std::shared_ptr<iroha::ametsuchi::TxPresenceCache> tx_presence_cache,
-<<<<<<< HEAD
+    std::shared_ptr<Completer> mst_completer,
     shared_model::crypto::PublicKey my_key,
     logger::LoggerPtr mst_state_logger,
     logger::LoggerPtr log)
-=======
-    std::shared_ptr<Completer> mst_completer,
-    shared_model::crypto::PublicKey my_key)
->>>>>>> b8254c5b
     : async_call_(std::move(async_call)),
       transaction_factory_(std::move(transaction_factory)),
       batch_parser_(std::move(batch_parser)),
       batch_factory_(std::move(transaction_batch_factory)),
       tx_presence_cache_(std::move(tx_presence_cache)),
-<<<<<<< HEAD
+      mst_completer_(std::move(mst_completer)),
       my_key_(shared_model::crypto::toBinaryString(my_key)),
       mst_state_logger_(std::move(mst_state_logger)),
       log_(std::move(log)) {}
-=======
-      mst_completer_(std::move(mst_completer)),
-      my_key_(shared_model::crypto::toBinaryString(my_key)) {}
->>>>>>> b8254c5b
 
 shared_model::interface::types::SharedTxsCollectionType
 MstTransportGrpc::deserializeTransactions(const transport::MstState *request) {
@@ -95,11 +87,7 @@
 
   auto batches = batch_parser_->parseBatches(transactions);
 
-<<<<<<< HEAD
-  MstState new_state = MstState::empty(mst_state_logger_);
-=======
-  MstState new_state = MstState::empty(mst_completer_);
->>>>>>> b8254c5b
+  MstState new_state = MstState::empty(mst_state_logger_, mst_completer_);
 
   for (auto &batch : batches) {
     batch_factory_->createTransactionBatch(batch).match(
@@ -150,18 +138,10 @@
     return grpc::Status::OK;
   }
 
-<<<<<<< HEAD
-  if (auto subscriber =subscriber_.lock()) {
-    subscriber->onNewState(
-      source_key,
-      std::move(new_state));} else {
-    log_->warn("No subscriber for MST SendState event is set");
-=======
   if (auto subscriber = subscriber_.lock()) {
     subscriber->onNewState(source_key, std::move(new_state));
   } else {
-    async_call_->log_->warn("No subscriber for MST SendState event is set");
->>>>>>> b8254c5b
+    log_->warn("No subscriber for MST SendState event is set");
   }
 
   return grpc::Status::OK;
