/**
 * Copyright Soramitsu Co., Ltd. All Rights Reserved.
 * SPDX-License-Identifier: Apache-2.0
 */

#ifndef IROHA_MST_TRANSPORT_GRPC_HPP
#define IROHA_MST_TRANSPORT_GRPC_HPP

#include "mst.grpc.pb.h"
#include "network/mst_transport.hpp"

#include "cryptography/public_key.hpp"
#include "interfaces/common_objects/common_objects_factory.hpp"
#include "interfaces/iroha_internal/abstract_transport_factory.hpp"
#include "interfaces/iroha_internal/transaction_batch_factory.hpp"
#include "interfaces/iroha_internal/transaction_batch_parser.hpp"
<<<<<<< HEAD
#include "logger/logger_fwd.hpp"
=======
#include "logger/logger.hpp"
#include "multi_sig_transactions/state/mst_state.hpp"
>>>>>>> b8254c5b
#include "network/impl/async_grpc_client.hpp"

namespace iroha {

  namespace ametsuchi {
    class TxPresenceCache;
  }

  namespace network {
    class MstTransportGrpc : public MstTransport,
                             public transport::MstTransportGrpc::Service {
     public:
      using TransportFactoryType =
          shared_model::interface::AbstractTransportFactory<
              shared_model::interface::Transaction,
              iroha::protocol::Transaction>;

      MstTransportGrpc(
          std::shared_ptr<network::AsyncGrpcClient<google::protobuf::Empty>>
              async_call,
          std::shared_ptr<TransportFactoryType> transaction_factory,
          std::shared_ptr<shared_model::interface::TransactionBatchParser>
              batch_parser,
          std::shared_ptr<shared_model::interface::TransactionBatchFactory>
              transaction_batch_factory,
          std::shared_ptr<iroha::ametsuchi::TxPresenceCache> tx_presence_cache,
<<<<<<< HEAD
          shared_model::crypto::PublicKey my_key,
          logger::LoggerPtr mst_state_logger,
          logger::LoggerPtr log);
=======
          std::shared_ptr<Completer> mst_completer,
          shared_model::crypto::PublicKey my_key);
>>>>>>> b8254c5b

      /**
       * Server part of grpc SendState method call
       * @param context - server context with information about call
       * @param request - received new MstState object
       * @param response - buffer for response data, not used
       * @return grpc::Status (always OK)
       */
      grpc::Status SendState(
          ::grpc::ServerContext *context,
          const ::iroha::network::transport::MstState *request,
          ::google::protobuf::Empty *response) override;

      void subscribe(
          std::shared_ptr<MstTransportNotification> notification) override;

      void sendState(const shared_model::interface::Peer &to,
                     ConstRefState providing_state) override;

     private:
      /**
       * Flat map transport transactions to shared model
       */
      shared_model::interface::types::SharedTxsCollectionType
      deserializeTransactions(const transport::MstState *request);

      std::weak_ptr<MstTransportNotification> subscriber_;
      std::shared_ptr<network::AsyncGrpcClient<google::protobuf::Empty>>
          async_call_;
      std::shared_ptr<TransportFactoryType> transaction_factory_;
      std::shared_ptr<shared_model::interface::TransactionBatchParser>
          batch_parser_;
      std::shared_ptr<shared_model::interface::TransactionBatchFactory>
          batch_factory_;
      std::shared_ptr<iroha::ametsuchi::TxPresenceCache> tx_presence_cache_;
      /// source peer key for MST propogation messages
      std::shared_ptr<Completer> mst_completer_;
      const std::string my_key_;

      logger::LoggerPtr mst_state_logger_;  ///< Logger for created MstState
                                            ///< objects.
      logger::LoggerPtr log_;               ///< Logger for local use.
    };

    void sendStateAsync(const shared_model::interface::Peer &to,
                        iroha::ConstRefState state,
                        const shared_model::crypto::PublicKey &sender_key,
                        AsyncGrpcClient<google::protobuf::Empty> &async_call);

  }  // namespace network
}  // namespace iroha

#endif  // IROHA_MST_TRANSPORT_GRPC_HPP<|MERGE_RESOLUTION|>--- conflicted
+++ resolved
@@ -14,12 +14,8 @@
 #include "interfaces/iroha_internal/abstract_transport_factory.hpp"
 #include "interfaces/iroha_internal/transaction_batch_factory.hpp"
 #include "interfaces/iroha_internal/transaction_batch_parser.hpp"
-<<<<<<< HEAD
 #include "logger/logger_fwd.hpp"
-=======
-#include "logger/logger.hpp"
 #include "multi_sig_transactions/state/mst_state.hpp"
->>>>>>> b8254c5b
 #include "network/impl/async_grpc_client.hpp"
 
 namespace iroha {
@@ -46,14 +42,10 @@
           std::shared_ptr<shared_model::interface::TransactionBatchFactory>
               transaction_batch_factory,
           std::shared_ptr<iroha::ametsuchi::TxPresenceCache> tx_presence_cache,
-<<<<<<< HEAD
+          std::shared_ptr<Completer> mst_completer,
           shared_model::crypto::PublicKey my_key,
           logger::LoggerPtr mst_state_logger,
           logger::LoggerPtr log);
-=======
-          std::shared_ptr<Completer> mst_completer,
-          shared_model::crypto::PublicKey my_key);
->>>>>>> b8254c5b
 
       /**
        * Server part of grpc SendState method call
