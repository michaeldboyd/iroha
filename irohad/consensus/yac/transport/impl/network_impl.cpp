--- conflicted
+++ resolved
@@ -60,27 +60,16 @@
           state.push_back(vote);
         }
         if (state.empty()) {
-          async_call_->log_->info(
-              "Received an empty votes collection");
+          log_->info("Received an empty votes collection");
           return grpc::Status::CANCELLED;
         }
         if (not sameKeys(state)) {
-<<<<<<< HEAD
-          async_call_->log_->info(
+          log_->info(
               "Votes are statelessly invalid: proposal rounds are different");
           return grpc::Status::CANCELLED;
         }
 
-        async_call_->log_->info(
-=======
-          log_->info(
-              "Votes are stateless invalid: proposals are different, or empty "
-              "collection");
-          return grpc::Status::CANCELLED;
-        }
-
         log_->info(
->>>>>>> fa29ea55
             "Received votes[size={}] from {}", state.size(), context->peer());
 
         if (auto notifications = handler_.lock()) {
