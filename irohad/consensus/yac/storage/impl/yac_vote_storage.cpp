/**
 * Copyright Soramitsu Co., Ltd. All Rights Reserved.
 * SPDX-License-Identifier: Apache-2.0
 */

#include "consensus/yac/storage/yac_vote_storage.hpp"

#include <algorithm>
#include <utility>

#include "common/bind.hpp"
#include "consensus/yac/storage/yac_proposal_storage.hpp"

namespace iroha {
  namespace consensus {
    namespace yac {

      // --------| private api |--------

      auto YacVoteStorage::getProposalStorage(const Round &round) {
        return std::find_if(proposal_storages_.begin(),
                            proposal_storages_.end(),
                            [&round](const auto &storage) {
                              return storage.getStorageKey() == round;
                            });
      }

      boost::optional<std::vector<YacProposalStorage>::iterator>
      YacVoteStorage::findProposalStorage(const VoteMessage &msg,
                                          PeersNumberType peers_in_round) {
        const auto &round = msg.hash.vote_round;
        auto val = getProposalStorage(round);
        if (val != proposal_storages_.end()) {
          return val;
        }
        if (strategy_->shouldCreateRound(round)) {
          return proposal_storages_.emplace(
              proposal_storages_.end(),
              msg.hash.vote_round,
              peers_in_round,
              std::make_shared<SupermajorityCheckerImpl>());
        } else {
          return boost::none;
        }
      }

      void YacVoteStorage::remove(const iroha::consensus::Round &round) {
        auto val = getProposalStorage(round);
        if (val != proposal_storages_.end()) {
          proposal_storages_.erase(val);
        }
        auto state = processing_state_.find(round);
        if (state != processing_state_.end()) {
          processing_state_.erase(state);
        }
      }

      // --------| public api |--------

      YacVoteStorage::YacVoteStorage(
          std::shared_ptr<CleanupStrategy> cleanup_strategy)
          : strategy_(std::move(cleanup_strategy)) {}

      boost::optional<Answer> YacVoteStorage::store(
          std::vector<VoteMessage> state, PeersNumberType peers_in_round) {
<<<<<<< HEAD
        if (state.empty()) {
          return boost::none;
        }
        auto storage = findProposalStorage(state.at(0), peers_in_round);
        return storage->insert(state);
=======
        return findProposalStorage(state.at(0), peers_in_round) |
            [this, &state](auto &&storage) {
              const auto &round = storage->getStorageKey();
              return storage->insert(state) |
                         [this, &round](
                             auto &&insert_outcome) -> boost::optional<Answer> {
                this->strategy_->finalize(round, insert_outcome) |
                    [this](auto &&remove) {
                      std::for_each(
                          remove.begin(),
                          remove.end(),
                          [this](const auto &round) { this->remove(round); });
                    };
                return insert_outcome;
              };
            };
>>>>>>> 4e9fac8b
      }

      bool YacVoteStorage::isCommitted(const Round &round) {
        auto iter = getProposalStorage(round);
        if (iter == proposal_storages_.end()) {
          return false;
        }
        return bool(iter->getState());
      }

      ProposalState YacVoteStorage::getProcessingState(const Round &round) {
        return processing_state_[round];
      }

      void YacVoteStorage::nextProcessingState(const Round &round) {
        auto &val = processing_state_[round];
        switch (val) {
          case ProposalState::kNotSentNotProcessed:
            val = ProposalState::kSentNotProcessed;
            break;
          case ProposalState::kSentNotProcessed:
            val = ProposalState::kSentProcessed;
            break;
          case ProposalState::kSentProcessed:
            break;
        }
      }

    }  // namespace yac
  }    // namespace consensus
}  // namespace iroha<|MERGE_RESOLUTION|>--- conflicted
+++ resolved
@@ -63,13 +63,9 @@
 
       boost::optional<Answer> YacVoteStorage::store(
           std::vector<VoteMessage> state, PeersNumberType peers_in_round) {
-<<<<<<< HEAD
         if (state.empty()) {
           return boost::none;
         }
-        auto storage = findProposalStorage(state.at(0), peers_in_round);
-        return storage->insert(state);
-=======
         return findProposalStorage(state.at(0), peers_in_round) |
             [this, &state](auto &&storage) {
               const auto &round = storage->getStorageKey();
@@ -86,7 +82,6 @@
                 return insert_outcome;
               };
             };
->>>>>>> 4e9fac8b
       }
 
       bool YacVoteStorage::isCommitted(const Round &round) {
