--- conflicted
+++ resolved
@@ -38,8 +38,6 @@
                     std::shared_ptr<simulator::BlockCreator> block_creator,
                     std::shared_ptr<consensus::ConsensusResultCache>
                         consensus_result_cache);
-<<<<<<< HEAD
-
         void vote(
             boost::optional<std::shared_ptr<shared_model::interface::Proposal>>
                 proposal,
@@ -48,15 +46,6 @@
             Round round) override;
 
         rxcpp::observable<GateObject> onOutcome() override;
-=======
-        void vote(std::shared_ptr<shared_model::interface::Block>) override;
-        /**
-         * Method called when commit received
-         * assumes to retrieve a block eventually
-         * @return observable with the committed block
-         */
-        rxcpp::observable<network::Commit> on_commit() override;
->>>>>>> 2b3f8368
 
        private:
         /**
