/**
 * Copyright Soramitsu Co., Ltd. All Rights Reserved.
 * SPDX-License-Identifier: Apache-2.0
 */

#include "consensus/yac/yac.hpp"

#include <algorithm>
#include <utility>

#include "common/bind.hpp"
#include "common/visitor.hpp"
#include "consensus/yac/cluster_order.hpp"
#include "consensus/yac/storage/yac_proposal_storage.hpp"
#include "consensus/yac/timer.hpp"
#include "consensus/yac/yac_crypto_provider.hpp"
#include "cryptography/public_key.hpp"
#include "cryptography/signed.hpp"
#include "interfaces/common_objects/peer.hpp"
#include "logger/logger.hpp"

namespace iroha {
  namespace consensus {
    namespace yac {

      template <typename T>
      static std::string cryptoError(const T &votes) {
        std::string result =
            "Crypto verification failed for message.\n Votes: ";
        result += logger::to_string(votes, [](const auto &vote) {
          std::string result = "(Public key: ";
          result += vote.signature->publicKey().hex();
          result += ", Signature: ";
          result += vote.signature->signedData().hex();
          result += ")\n";
          return result;
        });
        return result;
      }

      std::shared_ptr<Yac> Yac::create(
          YacVoteStorage vote_storage,
          std::shared_ptr<YacNetwork> network,
          std::shared_ptr<YacCryptoProvider> crypto,
          std::shared_ptr<Timer> timer,
          ClusterOrdering order,
<<<<<<< HEAD
          std::vector<std::shared_ptr<shared_model::interface::Peer>> peers,
          logger::Logger log) {
        return std::make_shared<Yac>(vote_storage,
                                     network,
                                     crypto,
                                     timer,
                                     order,
                                     std::move(peers),
                                     std::move(log));
      }

      Yac::Yac(
          YacVoteStorage vote_storage,
          std::shared_ptr<YacNetwork> network,
          std::shared_ptr<YacCryptoProvider> crypto,
          std::shared_ptr<Timer> timer,
          ClusterOrdering order,
          std::vector<std::shared_ptr<shared_model::interface::Peer>> peers,
          logger::Logger log)
=======
          logger::LoggerPtr log) {
        return std::make_shared<Yac>(
            vote_storage, network, crypto, timer, order, std::move(log));
      }

      Yac::Yac(YacVoteStorage vote_storage,
               std::shared_ptr<YacNetwork> network,
               std::shared_ptr<YacCryptoProvider> crypto,
               std::shared_ptr<Timer> timer,
               ClusterOrdering order,
               logger::LoggerPtr log)
>>>>>>> fa29ea55
          : vote_storage_(std::move(vote_storage)),
            network_(std::move(network)),
            crypto_(std::move(crypto)),
            timer_(std::move(timer)),
            cluster_order_(order),
            log_(std::move(log)) {
        std::transform(std::make_move_iterator(peers.begin()),
                       std::make_move_iterator(peers.end()),
                       std::back_inserter(peer_keys_),
                       [](auto &&peer) { return std::move(peer)->pubkey(); });
      }

      // ------|Hash gate|------

      void Yac::vote(YacHash hash, ClusterOrdering order) {
        log_->info("Order for voting: {}",
                   logger::to_string(order.getPeers(),
                                     [](auto val) { return val->address(); }));

        cluster_order_ = order;
        auto vote = crypto_->getVote(hash);
        // TODO 10.06.2018 andrei: IR-1407 move YAC propagation strategy to a
        // separate entity
        votingStep(vote);
      }

      rxcpp::observable<Answer> Yac::onOutcome() {
        return notifier_.get_observable();
      }

      // ------|Network notifications|------

      void Yac::onState(std::vector<VoteMessage> state) {
        std::lock_guard<std::mutex> guard(mutex_);
        state.erase(std::remove_if(state.begin(),
                                   state.end(),
                                   [this](const VoteMessage &vote) {
                                     return std::find(
                                                this->peer_keys_.begin(),
                                                this->peer_keys_.end(),
                                                vote.signature->publicKey())
                                         == this->peer_keys_.end();
                                   }),
                    state.end());
        if (crypto_->verify(state)) {
          applyState(state);
        } else {
          log_->warn("{}", cryptoError(state));
        }
      }

      // ------|Private interface|------

      void Yac::votingStep(VoteMessage vote) {
        auto committed = vote_storage_.isCommitted(vote.hash.vote_round);
        if (committed) {
          return;
        }

        const auto &current_leader = cluster_order_.currentLeader();

        log_->info("Vote for round {}, hash ({}, {}) to peer {}",
                   vote.hash.vote_round,
                   vote.hash.vote_hashes.proposal_hash,
                   vote.hash.vote_hashes.block_hash,
                   current_leader);

        network_->sendState(current_leader, {vote});
        cluster_order_.switchToNext();
        if (cluster_order_.hasNext()) {
          timer_->invokeAfterDelay([this, vote] { this->votingStep(vote); });
        }
      }

      void Yac::closeRound() {
        timer_->deny();
      }

      boost::optional<std::shared_ptr<shared_model::interface::Peer>>
      Yac::findPeer(const VoteMessage &vote) {
        auto peers = cluster_order_.getPeers();
        auto it =
            std::find_if(peers.begin(), peers.end(), [&](const auto &peer) {
              return peer->pubkey() == vote.signature->publicKey();
            });
        return it != peers.end() ? boost::make_optional(std::move(*it))
                                 : boost::none;
      }

      // ------|Apply data|------

      void Yac::applyState(const std::vector<VoteMessage> &state) {
        auto answer =
            vote_storage_.store(state, cluster_order_.getNumberOfPeers());

        // TODO 10.06.2018 andrei: IR-1407 move YAC propagation strategy to a
        // separate entity

        answer | [&](const auto &answer) {
          auto &proposal_round = state.at(0).hash.vote_round;

          /*
           * It is possible that a new peer with an outdated peers list may
           * collect an outcome from a smaller number of peers which are
           * included in set of `f` peers in the system. The new peer will not
           * accept our message with valid supermajority because he cannot apply
           * votes from unknown peers.
           */
          if (state.size() > 1) {
            // some peer has already collected commit/reject, so it is sent
            if (vote_storage_.getProcessingState(proposal_round)
                == ProposalState::kNotSentNotProcessed) {
              vote_storage_.nextProcessingState(proposal_round);
              log_->info(
                  "Received supermajority of votes for {}, skip propagation",
                  proposal_round);
            }
          }

          auto processing_state =
              vote_storage_.getProcessingState(proposal_round);

          auto votes = [](const auto &state) { return state.votes; };

          switch (processing_state) {
            case ProposalState::kNotSentNotProcessed:
              vote_storage_.nextProcessingState(proposal_round);
              log_->info("Propagate state {} to whole network", proposal_round);
              this->propagateState(visit_in_place(answer, votes));
              break;
            case ProposalState::kSentNotProcessed:
              vote_storage_.nextProcessingState(proposal_round);
              log_->info("Pass outcome for {} to pipeline", proposal_round);
              this->closeRound();
              notifier_.get_subscriber().on_next(answer);
              break;
            case ProposalState::kSentProcessed:
              if (state.size() == 1) {
                this->findPeer(state.at(0)) | [&](const auto &from) {
                  log_->info("Propagate state {} directly to {}",
                             proposal_round,
                             from->address());
                  this->propagateStateDirectly(*from,
                                               visit_in_place(answer, votes));
                };
              }
              break;
          }
        };
      }

      // ------|Propagation|------

      void Yac::propagateState(const std::vector<VoteMessage> &msg) {
        for (const auto &peer : cluster_order_.getPeers()) {
          propagateStateDirectly(*peer, msg);
        }
      }

      void Yac::propagateStateDirectly(const shared_model::interface::Peer &to,
                                       const std::vector<VoteMessage> &msg) {
        network_->sendState(to, msg);
      }

    }  // namespace yac
  }    // namespace consensus
}  // namespace iroha<|MERGE_RESOLUTION|>--- conflicted
+++ resolved
@@ -44,9 +44,8 @@
           std::shared_ptr<YacCryptoProvider> crypto,
           std::shared_ptr<Timer> timer,
           ClusterOrdering order,
-<<<<<<< HEAD
           std::vector<std::shared_ptr<shared_model::interface::Peer>> peers,
-          logger::Logger log) {
+          logger::LoggerPtr log) {
         return std::make_shared<Yac>(vote_storage,
                                      network,
                                      crypto,
@@ -63,20 +62,7 @@
           std::shared_ptr<Timer> timer,
           ClusterOrdering order,
           std::vector<std::shared_ptr<shared_model::interface::Peer>> peers,
-          logger::Logger log)
-=======
-          logger::LoggerPtr log) {
-        return std::make_shared<Yac>(
-            vote_storage, network, crypto, timer, order, std::move(log));
-      }
-
-      Yac::Yac(YacVoteStorage vote_storage,
-               std::shared_ptr<YacNetwork> network,
-               std::shared_ptr<YacCryptoProvider> crypto,
-               std::shared_ptr<Timer> timer,
-               ClusterOrdering order,
-               logger::LoggerPtr log)
->>>>>>> fa29ea55
+          logger::LoggerPtr log)
           : vote_storage_(std::move(vote_storage)),
             network_(std::move(network)),
             crypto_(std::move(crypto)),
