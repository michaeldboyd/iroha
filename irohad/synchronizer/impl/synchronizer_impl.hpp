/**
 * Copyright Soramitsu Co., Ltd. All Rights Reserved.
 * SPDX-License-Identifier: Apache-2.0
 */

#ifndef IROHA_SYNCHRONIZER_IMPL_HPP
#define IROHA_SYNCHRONIZER_IMPL_HPP

#include "synchronizer/synchronizer.hpp"

#include "ametsuchi/mutable_factory.hpp"
#include "logger/logger.hpp"
#include "network/block_loader.hpp"
#include "network/consensus_gate.hpp"
#include "validation/chain_validator.hpp"

namespace iroha {

  namespace ametsuchi {
    class BlockQueryFactory;
  }

  namespace synchronizer {

    class SynchronizerImpl : public Synchronizer {
     public:
      SynchronizerImpl(
          std::shared_ptr<network::ConsensusGate> consensus_gate,
          std::shared_ptr<validation::ChainValidator> validator,
          std::shared_ptr<ametsuchi::MutableFactory> mutable_factory,
          std::shared_ptr<ametsuchi::BlockQueryFactory> block_query_factory,
          std::shared_ptr<network::BlockLoader> block_loader);

      ~SynchronizerImpl() override;

      void processOutcome(consensus::GateObject object) override;
      rxcpp::observable<SynchronizationEvent> on_commit_chain() override;

     private:
      /**
       * Iterate through the peers which signed the commit_message, load and
       * apply the missing blocks
       * @param commit_message - the commit that triggered synchronization
       * @param storage - mutable storage to apply downloaded commits from other
       * peers
       * @param height - the top block height of a peer that needs to be
       * synchronized
       */
      SynchronizationEvent downloadMissingBlocks(
<<<<<<< HEAD
          const consensus::VoteOther &msg,
          std::unique_ptr<ametsuchi::MutableStorage> storage);
=======
          std::shared_ptr<shared_model::interface::Block> commit_message,
          std::unique_ptr<ametsuchi::MutableStorage> storage,
          const shared_model::interface::types::HeightType height);
>>>>>>> c20984d6

      void processNext(const consensus::PairValid &msg);
      void processDifferent(const consensus::VoteOther &msg);

      boost::optional<std::unique_ptr<ametsuchi::MutableStorage>> getStorage();

      std::shared_ptr<validation::ChainValidator> validator_;
      std::shared_ptr<ametsuchi::MutableFactory> mutable_factory_;
      std::shared_ptr<ametsuchi::BlockQueryFactory> block_query_factory_;
      std::shared_ptr<network::BlockLoader> block_loader_;

      // internal
      rxcpp::subjects::subject<SynchronizationEvent> notifier_;
      rxcpp::composite_subscription subscription_;

      logger::Logger log_;
    };

  }  // namespace synchronizer
}  // namespace iroha

#endif  // IROHA_SYNCHRONIZER_IMPL_HPP<|MERGE_RESOLUTION|>--- conflicted
+++ resolved
@@ -47,14 +47,9 @@
        * synchronized
        */
       SynchronizationEvent downloadMissingBlocks(
-<<<<<<< HEAD
           const consensus::VoteOther &msg,
-          std::unique_ptr<ametsuchi::MutableStorage> storage);
-=======
-          std::shared_ptr<shared_model::interface::Block> commit_message,
           std::unique_ptr<ametsuchi::MutableStorage> storage,
           const shared_model::interface::types::HeightType height);
->>>>>>> c20984d6
 
       void processNext(const consensus::PairValid &msg);
       void processDifferent(const consensus::VoteOther &msg);
