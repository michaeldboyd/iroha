--- conflicted
+++ resolved
@@ -104,7 +104,6 @@
         log_->error("could not create mutable storage: {}", e->error);
         return {};
       }
-<<<<<<< HEAD
       return {std::move(
           boost::get<
               expected::Value<std::unique_ptr<ametsuchi::MutableStorage>>>(
@@ -119,25 +118,6 @@
       auto opt_storage = getStorage();
       if (opt_storage == boost::none) {
         return;
-=======
-      auto storage =
-          std::move(
-              boost::get<
-                  expected::Value<std::unique_ptr<ametsuchi::MutableStorage>>>(
-                  mutable_storage_var))
-              .value;
-
-      auto commit = rxcpp::observable<>::just(commit_message);
-      SynchronizationEvent result;
-
-      if (validator_->validateAndApply(commit, *storage)) {
-        mutable_factory_->commit(std::move(storage));
-
-        result = {commit, SynchronizationOutcomeType::kCommit};
-      } else {
-        result = downloadMissingBlocks(std::move(commit_message),
-                                       std::move(storage));
->>>>>>> 0906ebfb
       }
       std::unique_ptr<ametsuchi::MutableStorage> storage =
           std::move(opt_storage.value());
