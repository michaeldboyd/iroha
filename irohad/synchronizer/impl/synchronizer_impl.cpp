--- conflicted
+++ resolved
@@ -23,10 +23,9 @@
           mutable_factory_(std::move(mutableFactory)),
           block_loader_(std::move(blockLoader)),
           log_(logger::log("synchronizer")) {
-<<<<<<< HEAD
       consensus_gate->onOutcome().subscribe(
           subscription_, [this](consensus::GateObject object) {
-            return this->processOutcome(object);
+            this->processOutcome(object);
           });
     }
 
@@ -59,11 +58,6 @@
                 SynchronizationOutcomeType::kNothing,
                 msg.round});
           });
-=======
-      consensus_gate->on_commit().subscribe(
-          subscription_,
-          [&](network::Commit commit) { this->process_commit(commit); });
->>>>>>> 1c33225a
     }
 
     SynchronizationEvent SynchronizerImpl::downloadMissingBlocks(
@@ -96,36 +90,14 @@
       }
     }
 
-<<<<<<< HEAD
     boost::optional<std::unique_ptr<ametsuchi::MutableStorage>>
     SynchronizerImpl::getStorage() {
-=======
-    void SynchronizerImpl::process_commit(network::Commit commit_message) {
-      log_->info("processing commit");
-
-      const auto &block = commit_message.block;
-
-      auto commit = rxcpp::observable<>::just(block);
-
-      // if already voted for commit, try to apply prepared block
-      if (commit_message.type == network::PeerVotedFor::kThisBlock) {
-        bool block_applied =
-            mutable_factory_->commitPrepared(*block);
-        if (block_applied) {
-          notifier_.get_subscriber().on_next(SynchronizationEvent{
-              commit, SynchronizationOutcomeType::kCommit});
-          return;
-        }
-      }
-
->>>>>>> 1c33225a
       auto mutable_storage_var = mutable_factory_->createMutableStorage();
       if (auto e =
               boost::get<expected::Error<std::string>>(&mutable_storage_var)) {
         log_->error("could not create mutable storage: {}", e->error);
         return {};
       }
-<<<<<<< HEAD
       return {std::move(
           boost::get<
               expected::Value<std::unique_ptr<ametsuchi::MutableStorage>>>(
@@ -135,31 +107,16 @@
 
     void SynchronizerImpl::processNext(const consensus::PairValid &msg) {
       log_->info("at handleNext");
-      auto opt_storage = getStorage();
-      if (opt_storage == boost::none) {
-        return;
-=======
-      auto storage =
-          std::move(
-              boost::get<
-                  expected::Value<std::unique_ptr<ametsuchi::MutableStorage>>>(
-                  mutable_storage_var))
-              .value;
-
-      SynchronizationEvent result;
-
-      if (validator_->validateAndApply(commit, *storage)) {
+      if (not mutable_factory_->commitPrepared(*msg.block)) {
+        auto opt_storage = getStorage();
+        if (opt_storage == boost::none) {
+          return;
+        }
+        std::unique_ptr<ametsuchi::MutableStorage> storage =
+            std::move(opt_storage.value());
+        storage->apply(*msg.block);
         mutable_factory_->commit(std::move(storage));
-
-        result = {commit, SynchronizationOutcomeType::kCommit};
-      } else {
-        result = downloadMissingBlocks(std::move(block), std::move(storage));
->>>>>>> 1c33225a
       }
-      std::unique_ptr<ametsuchi::MutableStorage> storage =
-          std::move(opt_storage.value());
-      storage->apply(*msg.block);
-      mutable_factory_->commit(std::move(storage));
       notifier_.get_subscriber().on_next(
           SynchronizationEvent{rxcpp::observable<>::just(msg.block),
                                SynchronizationOutcomeType::kCommit,
