/**
 * Copyright Soramitsu Co., Ltd. All Rights Reserved.
 * SPDX-License-Identifier: Apache-2.0
 */

#include "ametsuchi/impl/postgres_block_index.hpp"

#include <boost/range/adaptor/indexed.hpp>

#include "ametsuchi/tx_cache_response.hpp"
#include "common/visitor.hpp"
#include "interfaces/commands/command_variant.hpp"
#include "interfaces/commands/transfer_asset.hpp"
#include "interfaces/iroha_internal/block.hpp"

namespace {
  // Return transfer asset if command contains it
  boost::optional<const shared_model::interface::TransferAsset &>
  getTransferAsset(const shared_model::interface::Command &cmd) noexcept {
    using ReturnType =
        boost::optional<const shared_model::interface::TransferAsset &>;
    return iroha::visit_in_place(
        cmd.get(),
        [](const shared_model::interface::TransferAsset &c) {
          return ReturnType(c);
        },
        [](const auto &) -> ReturnType { return boost::none; });
  }

  // make index tx hash -> block where hash is stored
  std::string makeHashIndex(
      const shared_model::interface::types::HashType &hash,
      shared_model::interface::types::HeightType height,
      size_t index) {
    boost::format base(
        "INSERT INTO position_by_hash(hash, height, index) VALUES ('%s', "
        "'%s', '%s');");
    return (base % hash.hex() % height % index).str();
  }

  std::string makeCommittedTxHashIndex(
      const shared_model::interface::types::HashType &rejected_tx_hash) {
    boost::format base(
        "INSERT INTO tx_status_by_hash(hash, status) VALUES ('%s', "
        "TRUE);");
    return (base % rejected_tx_hash.hex()).str();
  }

  std::string makeRejectedTxHashIndex(
      const shared_model::interface::types::HashType &rejected_tx_hash) {
    boost::format base(
        "INSERT INTO tx_status_by_hash(hash, status) VALUES ('%s', "
        "FALSE);");
    return (base % rejected_tx_hash.hex()).str();
  }

  // make index account_id:height -> list of tx indexes
  // (where tx is placed in the block)
  std::string makeCreatorHeightIndex(
      const shared_model::interface::types::AccountIdType creator,
      shared_model::interface::types::HeightType height,
      size_t tx_index) {
    boost::format base(
        "INSERT INTO index_by_creator_height(creator_id, height, index) VALUES "
        "('%s', '%s', '%s');");
    return (base % creator % height % tx_index).str();
  }

  // Make index account_id -> list of blocks where his txs exist
  std::string makeAccountHeightIndex(
      const shared_model::interface::types::AccountIdType &account_id,
      shared_model::interface::types::HeightType height) {
    boost::format base(
        "INSERT INTO height_by_account_set(account_id, "
        "height) VALUES "
        "('%s', '%s');");
    return (base % account_id % height).str();
  }

  // Collect all assets belonging to creator, sender, and receiver
  // to make account_id:height:asset_id -> list of tx indexes
  // for transfer asset in command
  std::string makeAccountAssetIndex(
      const shared_model::interface::types::AccountIdType &account_id,
      shared_model::interface::types::HeightType height,
      size_t index,
      const shared_model::interface::Transaction::CommandsType &commands) {
    return std::accumulate(
        commands.begin(),
        commands.end(),
        std::string{},
        [&](auto query, const auto &cmd) {
          auto transfer = getTransferAsset(cmd);
          if (not transfer) {
            return query;
          }
          const auto &src_id = transfer.value().srcAccountId();
          const auto &dest_id = transfer.value().destAccountId();

          query += makeAccountHeightIndex(src_id, height);
          query += makeAccountHeightIndex(dest_id, height);

          const auto ids = {account_id, src_id, dest_id};
          const auto &asset_id = transfer.value().assetId();
          // flat map accounts to unindexed keys
          for (const auto &id : ids) {
            boost::format base(
                "INSERT INTO position_by_account_asset(account_id, "
                "height, asset_id, "
                "index) "
                "VALUES ('%s', '%s', '%s', '%s');");
            query += (base % id % height % asset_id % index).str();
          }
          return query;
        });
  }
}  // namespace

namespace iroha {
  namespace ametsuchi {
    PostgresBlockIndex::PostgresBlockIndex(soci::session &sql)
        : sql_(sql), log_(logger::log("PostgresBlockIndex")) {}

    void PostgresBlockIndex::index(
        const shared_model::interface::Block &block) {
      auto height = block.height();
      auto indexed_txs = block.transactions() | boost::adaptors::indexed(0);
      auto rejected_txs_hashes = block.rejected_transactions_hashes();
      std::string tx_index_query = std::accumulate(
          indexed_txs.begin(),
          indexed_txs.end(),
          std::string{},
          [height](auto query, const auto &tx) {
            const auto &creator_id = tx.value().creatorAccountId();
            const auto index = tx.index();

            query += makeAccountHeightIndex(creator_id, height);
            query += makeAccountAssetIndex(
                creator_id, height, index, tx.value().commands());
<<<<<<< HEAD
            query += makeHashIndex(tx.value().hash(), height, index);
=======
            query += makeHashIndex(tx.value().hash(), height);
            query += makeCommittedTxHashIndex(tx.value().hash());
>>>>>>> 74296b7e
            query += makeCreatorHeightIndex(creator_id, height, index);
            return query;
          });

      std::string rejected_tx_index_query =
          std::accumulate(rejected_txs_hashes.begin(),
                          rejected_txs_hashes.end(),
                          std::string{},
                          [](auto query, const auto &rejected_tx_hash) {
                            query += makeRejectedTxHashIndex(rejected_tx_hash);
                            return query;
                          });

      auto index_query = tx_index_query + rejected_tx_index_query;
      try {
        sql_ << index_query;
      } catch (const std::exception &e) {
        log_->error(e.what());
      }
    }
  }  // namespace ametsuchi
}  // namespace iroha<|MERGE_RESOLUTION|>--- conflicted
+++ resolved
@@ -137,12 +137,8 @@
             query += makeAccountHeightIndex(creator_id, height);
             query += makeAccountAssetIndex(
                 creator_id, height, index, tx.value().commands());
-<<<<<<< HEAD
             query += makeHashIndex(tx.value().hash(), height, index);
-=======
-            query += makeHashIndex(tx.value().hash(), height);
             query += makeCommittedTxHashIndex(tx.value().hash());
->>>>>>> 74296b7e
             query += makeCreatorHeightIndex(creator_id, height, index);
             return query;
           });
