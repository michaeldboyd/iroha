/**
 * Copyright Soramitsu Co., Ltd. All Rights Reserved.
 * SPDX-License-Identifier: Apache-2.0
 */

#ifndef IROHA_STORAGE_IMPL_HPP
#define IROHA_STORAGE_IMPL_HPP

#include "ametsuchi/storage.hpp"

#include <atomic>
#include <cmath>
#include <shared_mutex>

#include <soci/soci.h>
#include <boost/optional.hpp>
#include "ametsuchi/block_storage_factory.hpp"
#include "ametsuchi/impl/postgres_options.hpp"
#include "ametsuchi/key_value_storage.hpp"
#include "interfaces/common_objects/common_objects_factory.hpp"
#include "interfaces/iroha_internal/block_json_converter.hpp"
#include "interfaces/permission_to_string.hpp"
#include "logger/logger.hpp"

namespace iroha {
  namespace ametsuchi {

    class FlatFile;

    struct ConnectionContext {
      explicit ConnectionContext(std::unique_ptr<KeyValueStorage> block_store);

      std::unique_ptr<KeyValueStorage> block_store;
    };

    class StorageImpl : public Storage {
     protected:
      static expected::Result<bool, std::string> createDatabaseIfNotExist(
          const std::string &dbname,
          const std::string &options_str_without_dbname);

      static expected::Result<ConnectionContext, std::string> initConnections(
          std::string block_store_dir);

      static expected::Result<std::shared_ptr<soci::connection_pool>,
                              std::string>
      initPostgresConnection(std::string &options_str, size_t pool_size);

     public:
      static expected::Result<std::shared_ptr<StorageImpl>, std::string> create(
          std::string block_store_dir,
          std::string postgres_connection,
          std::shared_ptr<shared_model::interface::CommonObjectsFactory>
              factory,
          std::shared_ptr<shared_model::interface::BlockJsonConverter>
              converter,
          std::shared_ptr<shared_model::interface::PermissionToString>
              perm_converter,
          std::shared_ptr<BlockStorageFactory> block_storage_factory,
          size_t pool_size = 10);

      expected::Result<std::unique_ptr<TemporaryWsv>, std::string>
      createTemporaryWsv() override;

      expected::Result<std::unique_ptr<MutableStorage>, std::string>
      createMutableStorage() override;

      boost::optional<std::shared_ptr<PeerQuery>> createPeerQuery()
          const override;

      boost::optional<std::shared_ptr<BlockQuery>> createBlockQuery()
          const override;

      boost::optional<std::shared_ptr<QueryExecutor>> createQueryExecutor(
          std::shared_ptr<PendingTransactionStorage> pending_txs_storage,
          std::shared_ptr<shared_model::interface::QueryResponseFactory>
              response_factory) const override;

      /**
       * Insert block without validation
       * @param blocks - block for insertion
       * @return true if all blocks are inserted
       */
      bool insertBlock(const shared_model::interface::Block &block) override;

      /**
       * Insert blocks without validation
       * @param blocks - collection of blocks for insertion
       * @return true if inserted
       */
      bool insertBlocks(
          const std::vector<std::shared_ptr<shared_model::interface::Block>>
              &blocks) override;

      void reset() override;

      void dropStorage() override;

      void freeConnections() override;

<<<<<<< HEAD
      void commit(std::unique_ptr<MutableStorage> mutable_storage) override;
=======
      boost::optional<std::unique_ptr<LedgerState>> commit(
          std::unique_ptr<MutableStorage> mutableStorage) override;
>>>>>>> 4e9fac8b

      boost::optional<std::unique_ptr<LedgerState>> commitPrepared(
          const shared_model::interface::Block &block) override;

      std::shared_ptr<WsvQuery> getWsvQuery() const override;

      std::shared_ptr<BlockQuery> getBlockQuery() const override;

      rxcpp::observable<std::shared_ptr<shared_model::interface::Block>>
      on_commit() override;

      void prepareBlock(std::unique_ptr<TemporaryWsv> wsv) override;

      ~StorageImpl() override;

     protected:
      StorageImpl(std::string block_store_dir,
                  PostgresOptions postgres_options,
                  std::unique_ptr<KeyValueStorage> block_store,
                  std::shared_ptr<soci::connection_pool> connection,
                  std::shared_ptr<shared_model::interface::CommonObjectsFactory>
                      factory,
                  std::shared_ptr<shared_model::interface::BlockJsonConverter>
                      converter,
                  std::shared_ptr<shared_model::interface::PermissionToString>
                      perm_converter,
                  std::shared_ptr<BlockStorageFactory> block_storage_factory,
                  size_t pool_size,
                  bool enable_prepared_blocks,
                  logger::Logger log = logger::log("StorageImpl"));

      /**
       * Folder with raw blocks
       */
      const std::string block_store_dir_;

      // db info
      const PostgresOptions postgres_options_;

     private:
      /**
       * revert prepared transaction
       */
      void rollbackPrepared(soci::session &sql);

      /**
       * add block to block storage
       */
      bool storeBlock(const shared_model::interface::Block &block);

      std::unique_ptr<KeyValueStorage> block_store_;

      std::shared_ptr<soci::connection_pool> connection_;

      std::shared_ptr<shared_model::interface::CommonObjectsFactory> factory_;

      rxcpp::subjects::subject<std::shared_ptr<shared_model::interface::Block>>
          notifier_;

      std::shared_ptr<shared_model::interface::BlockJsonConverter> converter_;

      std::shared_ptr<shared_model::interface::PermissionToString>
          perm_converter_;

      std::shared_ptr<BlockStorageFactory> block_storage_factory_;

      logger::Logger log_;

      mutable std::shared_timed_mutex drop_mutex;

      size_t pool_size_;

      bool prepared_blocks_enabled_;

      std::atomic<bool> block_is_prepared;

      std::string prepared_block_name_;

     protected:
      static const std::string &drop_;
      static const std::string &reset_;
      static const std::string &init_;
    };
  }  // namespace ametsuchi
}  // namespace iroha

#endif  // IROHA_STORAGE_IMPL_HPP<|MERGE_RESOLUTION|>--- conflicted
+++ resolved
@@ -98,12 +98,8 @@
 
       void freeConnections() override;
 
-<<<<<<< HEAD
-      void commit(std::unique_ptr<MutableStorage> mutable_storage) override;
-=======
       boost::optional<std::unique_ptr<LedgerState>> commit(
-          std::unique_ptr<MutableStorage> mutableStorage) override;
->>>>>>> 4e9fac8b
+          std::unique_ptr<MutableStorage> mutable_storage) override;
 
       boost::optional<std::unique_ptr<LedgerState>> commitPrepared(
           const shared_model::interface::Block &block) override;
