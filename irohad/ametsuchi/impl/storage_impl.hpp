/**
 * Copyright Soramitsu Co., Ltd. 2017 All Rights Reserved.
 * http://soramitsu.co.jp
 *
 * Licensed under the Apache License, Version 2.0 (the "License");
 * you may not use this file except in compliance with the License.
 * You may obtain a copy of the License at
 *
 *        http://www.apache.org/licenses/LICENSE-2.0
 *
 * Unless required by applicable law or agreed to in writing, software
 * distributed under the License is distributed on an "AS IS" BASIS,
 * WITHOUT WARRANTIES OR CONDITIONS OF ANY KIND, either express or implied.
 * See the License for the specific language governing permissions and
 * limitations under the License.
 */

#ifndef IROHA_STORAGE_IMPL_HPP
#define IROHA_STORAGE_IMPL_HPP

#include <cpp_redis/cpp_redis>
#include <nonstd/optional.hpp>
#include <pqxx/pqxx>
#include <shared_mutex>
#include "ametsuchi/block_serializer.hpp"
#include "ametsuchi/impl/flat_file/flat_file.hpp"
#include "ametsuchi/storage.hpp"

namespace iroha {
  namespace ametsuchi {
    class StorageImpl : public Storage {
     public:
      static std::unique_ptr<StorageImpl> create(
          std::string block_store_dir, std::string redis_host,
          std::size_t redis_port, std::string postgres_connection);
      std::unique_ptr<TemporaryWsv> createTemporaryWsv() override;
      std::unique_ptr<MutableStorage> createMutableStorage() override;
      void commit(std::unique_ptr<MutableStorage> mutableStorage) override;
<<<<<<< HEAD
      ~StorageImpl() override;
=======

      rxcpp::observable<model::Transaction> getAccountTransactions(
          std::string account_id) override;
      rxcpp::observable<model::Block> getBlocks(uint32_t from,
                                                uint32_t to) override;

      nonstd::optional<model::Account> getAccount(
          const std::string &account_id) override;
      nonstd::optional<std::vector<ed25519::pubkey_t>> getSignatories(
          const std::string &account_id) override;
      nonstd::optional<model::Asset> getAsset(
          const std::string &asset_id) override;
      nonstd::optional<model::AccountAsset> getAccountAsset(
          const std::string &account_id, const std::string &asset_id) override;
      nonstd::optional<std::vector<model::Peer>> getPeers() override;

     private:
      StorageImpl(std::string block_store_dir, std::string redis_host,
                  std::size_t redis_port, std::string postgres_options,
                  std::unique_ptr<FlatFile> block_store,
                  std::unique_ptr<cpp_redis::redis_client> index,
                  std::unique_ptr<pqxx::lazyconnection> wsv_connection,
                  std::unique_ptr<pqxx::nontransaction> wsv_transaction,
                  std::unique_ptr<WsvQuery> wsv);
      // Storage info
      const std::string block_store_dir_;
      const std::string redis_host_;
      const std::size_t redis_port_;
      const std::string postgres_options_;

      std::unique_ptr<FlatFile> block_store_;
      std::unique_ptr<cpp_redis::redis_client> index_;

      std::unique_ptr<pqxx::lazyconnection> wsv_connection_;
      std::unique_ptr<pqxx::nontransaction> wsv_transaction_;
      std::unique_ptr<WsvQuery> wsv_;

      BlockSerializer serializer_;

      // Allows multiple readers and a single writer
      std::shared_timed_mutex rw_lock_;

      const std::string init_ =
          "CREATE TABLE IF NOT EXISTS domain (\n"
          "    domain_id character varying(164),\n"
          "    open bool NOT NULL DEFAULT TRUE,\n"
          "    PRIMARY KEY (domain_id)\n"
          ");\n"
          "CREATE TABLE IF NOT EXISTS signatory (\n"
          "    public_key bytea NOT NULL,\n"
          "    PRIMARY KEY (public_key)\n"
          ");\n"
          "CREATE TABLE IF NOT EXISTS account (\n"
          "    account_id character varying(197),    \n"
          "    domain_id character varying(164) NOT NULL REFERENCES domain,\n"
          "    master_key bytea NOT NULL REFERENCES signatory(public_key),\n"
          "    quorum int NOT NULL,\n"
          "    status int NOT NULL DEFAULT 0,    \n"
          "    transaction_count int NOT NULL DEFAULT 0, \n"
          "    permissions bit varying NOT NULL,\n"
          "    PRIMARY KEY (account_id)\n"
          ");\n"
          "CREATE TABLE IF NOT EXISTS account_has_signatory (\n"
          "    account_id character varying(197) NOT NULL REFERENCES account,\n"
          "    public_key bytea NOT NULL REFERENCES signatory,\n"
          "    PRIMARY KEY (account_id, public_key)\n"
          ");\n"
          "CREATE TABLE IF NOT EXISTS peer (\n"
          "    public_key bytea NOT NULL,\n"
          "    address character varying(21) NOT NULL UNIQUE,\n"
          "    state int NOT NULL DEFAULT 0,\n"
          "    PRIMARY KEY (public_key)\n"
          ");\n"
          "CREATE TABLE IF NOT EXISTS asset (\n"
          "    asset_id character varying(197),\n"
          "    domain_id character varying(164) NOT NULL REFERENCES domain,\n"
          "    precision int NOT NULL,\n"
          "    data json,\n"
          "    PRIMARY KEY (asset_id)\n"
          ");\n"
          "CREATE TABLE IF NOT EXISTS account_has_asset (\n"
          "    account_id character varying(197) NOT NULL REFERENCES account,\n"
          "    asset_id character varying(197) NOT NULL REFERENCES asset,\n"
          "    amount bigint NOT NULL,\n"
          "    permissions bit varying NOT NULL,\n"
          "    PRIMARY KEY (account_id, asset_id)\n"
          ");\n"
          "CREATE TABLE IF NOT EXISTS exchange (\n"
          "    asset1_id character varying(197) NOT NULL REFERENCES "
          "asset(asset_id),\n"
          "    asset2_id character varying(197) NOT NULL REFERENCES "
          "asset(asset_id),\n"
          "    asset1 bigint NOT NULL,\n"
          "    asset2 bigint NOT NULL,\n"
          "    PRIMARY KEY (asset1_id, asset2_id)\n"
          ");";
>>>>>>> c883b6a8
    };
  }  // namespace ametsuchi
}  // namespace iroha

#endif  // IROHA_STORAGE_IMPL_HPP<|MERGE_RESOLUTION|>--- conflicted
+++ resolved
@@ -36,9 +36,6 @@
       std::unique_ptr<TemporaryWsv> createTemporaryWsv() override;
       std::unique_ptr<MutableStorage> createMutableStorage() override;
       void commit(std::unique_ptr<MutableStorage> mutableStorage) override;
-<<<<<<< HEAD
-      ~StorageImpl() override;
-=======
 
       rxcpp::observable<model::Transaction> getAccountTransactions(
           std::string account_id) override;
@@ -135,7 +132,6 @@
           "    asset2 bigint NOT NULL,\n"
           "    PRIMARY KEY (asset1_id, asset2_id)\n"
           ");";
->>>>>>> c883b6a8
     };
   }  // namespace ametsuchi
 }  // namespace iroha
