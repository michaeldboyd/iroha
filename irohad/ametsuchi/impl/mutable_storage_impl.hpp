/**
 * Copyright Soramitsu Co., Ltd. All Rights Reserved.
 * SPDX-License-Identifier: Apache-2.0
 */

#ifndef IROHA_MUTABLE_STORAGE_IMPL_HPP
#define IROHA_MUTABLE_STORAGE_IMPL_HPP

#include "ametsuchi/mutable_storage.hpp"

#include <soci/soci.h>
#include "ametsuchi/block_storage.hpp"
#include "ametsuchi/command_executor.hpp"
#include "interfaces/common_objects/common_objects_factory.hpp"
#include "logger/logger_fwd.hpp"
#include "logger/logger_manager_fwd.hpp"

namespace iroha {
  namespace ametsuchi {
    class BlockIndex;
    class PostgresCommandExecutor;

    class MutableStorageImpl : public MutableStorage {
      friend class StorageImpl;

     public:
      MutableStorageImpl(
          shared_model::interface::types::HashType top_hash,
          std::shared_ptr<PostgresCommandExecutor> cmd_executor,
          std::unique_ptr<soci::session> sql,
          std::shared_ptr<shared_model::interface::CommonObjectsFactory>
              factory,
<<<<<<< HEAD
          std::shared_ptr<BlockStorage> block_storage,
          logger::Logger log = logger::log("MutableStorage"));
=======
          logger::LoggerManagerTreePtr log_manager);
>>>>>>> e389ee04

      bool apply(const shared_model::interface::Block &block) override;

      bool apply(rxcpp::observable<
                     std::shared_ptr<shared_model::interface::Block>> blocks,
                 MutableStoragePredicate predicate) override;

      ~MutableStorageImpl() override;

     private:
      /**
       * Performs a function inside savepoint, does a rollback if function
       * returned false, and removes the savepoint otherwise. Returns function
       * result
       */
      template <typename Function>
      bool withSavepoint(Function &&function);

      /**
       * Verifies whether the block is applicable using predicate, and applies
       * the block
       */
      bool apply(const shared_model::interface::Block &block,
                 MutableStoragePredicate predicate);

      shared_model::interface::types::HashType top_hash_;

      std::unique_ptr<soci::session> sql_;
      std::unique_ptr<PeerQuery> peer_query_;
      std::unique_ptr<BlockIndex> block_index_;
      std::shared_ptr<CommandExecutor> command_executor_;
      std::shared_ptr<BlockStorage> block_storage_;

      bool committed;

      logger::LoggerPtr log_;
    };
  }  // namespace ametsuchi
}  // namespace iroha

#endif  // IROHA_MUTABLE_STORAGE_IMPL_HPP<|MERGE_RESOLUTION|>--- conflicted
+++ resolved
@@ -30,12 +30,8 @@
           std::unique_ptr<soci::session> sql,
           std::shared_ptr<shared_model::interface::CommonObjectsFactory>
               factory,
-<<<<<<< HEAD
           std::shared_ptr<BlockStorage> block_storage,
-          logger::Logger log = logger::log("MutableStorage"));
-=======
           logger::LoggerManagerTreePtr log_manager);
->>>>>>> e389ee04
 
       bool apply(const shared_model::interface::Block &block) override;
 
