/**
 * Copyright Soramitsu Co., Ltd. All Rights Reserved.
 * SPDX-License-Identifier: Apache-2.0
 */

#include "ametsuchi/impl/storage_impl.hpp"

#include <soci/postgresql/soci-postgresql.h>
#include <boost/format.hpp>
#include "ametsuchi/impl/flat_file/flat_file.hpp"
#include "ametsuchi/impl/mutable_storage_impl.hpp"
#include "ametsuchi/impl/peer_query_wsv.hpp"
#include "ametsuchi/impl/postgres_block_index.hpp"
#include "ametsuchi/impl/postgres_block_query.hpp"
#include "ametsuchi/impl/postgres_command_executor.hpp"
#include "ametsuchi/impl/postgres_query_executor.hpp"
#include "ametsuchi/impl/postgres_wsv_query.hpp"
#include "ametsuchi/impl/temporary_wsv_impl.hpp"
#include "backend/protobuf/permissions.hpp"
#include "common/bind.hpp"
#include "common/byteutils.hpp"
#include "converters/protobuf/json_proto_converter.hpp"
<<<<<<< HEAD
#include "logger/logger.hpp"
#include "logger/logger_manager.hpp"
#include "postgres_ordering_service_persistent_state.hpp"
=======
>>>>>>> b8254c5b

namespace {
  void prepareStatements(soci::connection_pool &connections, size_t pool_size) {
    for (size_t i = 0; i != pool_size; i++) {
      soci::session &session = connections.at(i);
      iroha::ametsuchi::PostgresCommandExecutor::prepareStatements(session);
    }
  }

  /**
   * Verify whether postgres supports prepared transactions
   */
  bool preparedTransactionsAvailable(soci::session &sql) {
    int prepared_txs_count = 0;
    try {
      sql << "SHOW max_prepared_transactions;", soci::into(prepared_txs_count);
      return prepared_txs_count != 0;
    } catch (std::exception &e) {
      return false;
    }
  }

}  // namespace

namespace iroha {
  namespace ametsuchi {
    const char *kCommandExecutorError = "Cannot create CommandExecutorFactory";
    const char *kPsqlBroken = "Connection to PostgreSQL broken: %s";
    const char *kTmpWsv = "TemporaryWsv";

    ConnectionContext::ConnectionContext(
        std::unique_ptr<KeyValueStorage> block_store)
        : block_store(std::move(block_store)) {}

    StorageImpl::StorageImpl(
        std::string block_store_dir,
        PostgresOptions postgres_options,
        std::unique_ptr<KeyValueStorage> block_store,
        std::shared_ptr<soci::connection_pool> connection,
        std::shared_ptr<shared_model::interface::CommonObjectsFactory> factory,
        std::shared_ptr<shared_model::interface::BlockJsonConverter> converter,
        std::shared_ptr<shared_model::interface::PermissionToString>
            perm_converter,
        size_t pool_size,
        bool enable_prepared_blocks,
        logger::LoggerManagerTreePtr log_manager)
        : block_store_dir_(std::move(block_store_dir)),
          postgres_options_(std::move(postgres_options)),
          block_store_(std::move(block_store)),
          connection_(std::move(connection)),
          factory_(std::move(factory)),
          converter_(std::move(converter)),
          perm_converter_(std::move(perm_converter)),
          log_manager_(std::move(log_manager)),
          log_(log_manager_->getLogger()),
          pool_size_(pool_size),
          prepared_blocks_enabled_(enable_prepared_blocks),
          block_is_prepared(false) {
      prepared_block_name_ =
          "prepared_block" + postgres_options_.dbname().value_or("");
      soci::session sql(*connection_);
      // rollback current prepared transaction
      // if there exists any since last session
      if (prepared_blocks_enabled_) {
        rollbackPrepared(sql);
      }
      try {
        sql << init_;
        prepareStatements(*connection_, pool_size_);
      } catch (std::exception &e) {
        log_->error("Storage was not initialized. Reason: {}", e.what());
      }
    }

    expected::Result<std::unique_ptr<TemporaryWsv>, std::string>
    StorageImpl::createTemporaryWsv() {
      std::shared_lock<std::shared_timed_mutex> lock(drop_mutex);
      if (connection_ == nullptr) {
        return expected::makeError("Connection was closed");
      }
      auto sql = std::make_unique<soci::session>(*connection_);

      return expected::makeValue<std::unique_ptr<TemporaryWsv>>(
          std::make_unique<TemporaryWsvImpl>(
              std::move(sql),
              factory_,
              perm_converter_,
              log_manager_->getChild("TemporaryWorldStateView")));
    }

    expected::Result<std::unique_ptr<MutableStorage>, std::string>
    StorageImpl::createMutableStorage() {
      boost::optional<shared_model::interface::types::HashType> top_hash;

      std::shared_lock<std::shared_timed_mutex> lock(drop_mutex);
      if (connection_ == nullptr) {
        return expected::makeError("Connection was closed");
      }

      auto sql = std::make_unique<soci::session>(*connection_);
      // if we create mutable storage, then we intend to mutate wsv
      // this means that any state prepared before that moment is not needed
      // and must be removed to preventy locking
      if (block_is_prepared) {
        rollbackPrepared(*sql);
      }
      auto block_result = getBlockQuery()->getTopBlock();
      return expected::makeValue<std::unique_ptr<MutableStorage>>(
          std::make_unique<MutableStorageImpl>(
              block_result.match(
                  [](expected::Value<
                      std::shared_ptr<shared_model::interface::Block>> &block) {
                    return block.value->hash();
                  },
                  [](expected::Error<std::string> &) {
                    return shared_model::interface::types::HashType("");
                  }),
              std::make_shared<PostgresCommandExecutor>(*sql, perm_converter_),
              std::move(sql),
              factory_,
              log_manager_->getChild("MutableStorageImpl")));
    }

    boost::optional<std::shared_ptr<PeerQuery>> StorageImpl::createPeerQuery()
        const {
      auto wsv = getWsvQuery();
      if (not wsv) {
        return boost::none;
      }
      return boost::make_optional<std::shared_ptr<PeerQuery>>(
          std::make_shared<PeerQueryWsv>(wsv));
    }

    boost::optional<std::shared_ptr<BlockQuery>> StorageImpl::createBlockQuery()
        const {
      auto block_query = getBlockQuery();
      if (not block_query) {
        return boost::none;
      }
      return boost::make_optional(block_query);
    }

<<<<<<< HEAD
    boost::optional<std::shared_ptr<OrderingServicePersistentState>>
    StorageImpl::createOsPersistentState() const {
      log_->info("create ordering service persistent state");
      std::shared_lock<std::shared_timed_mutex> lock(drop_mutex);
      if (not connection_) {
        log_->info("connection to database is not initialised");
        return boost::none;
      }
      return boost::make_optional<
          std::shared_ptr<OrderingServicePersistentState>>(
          std::make_shared<PostgresOrderingServicePersistentState>(
              std::make_unique<soci::session>(*connection_),
              log_manager_->getChild("OrderingServicePersistentState")
                  ->getLogger()));
    }

=======
>>>>>>> b8254c5b
    boost::optional<std::shared_ptr<QueryExecutor>>
    StorageImpl::createQueryExecutor(
        std::shared_ptr<PendingTransactionStorage> pending_txs_storage,
        std::shared_ptr<shared_model::interface::QueryResponseFactory>
            response_factory) const {
      std::shared_lock<std::shared_timed_mutex> lock(drop_mutex);
      if (not connection_) {
        log_->info("connection to database is not initialised");
        return boost::none;
      }
      return boost::make_optional<std::shared_ptr<QueryExecutor>>(
          std::make_shared<PostgresQueryExecutor>(
              std::make_unique<soci::session>(*connection_),
              *block_store_,
              std::move(pending_txs_storage),
              converter_,
              std::move(response_factory),
              perm_converter_,
              log_manager_->getChild("QueryExecutor")));
    }

    bool StorageImpl::insertBlock(const shared_model::interface::Block &block) {
      log_->info("create mutable storage");
      auto storageResult = createMutableStorage();
      bool inserted = false;
      storageResult.match(
          [&](expected::Value<std::unique_ptr<ametsuchi::MutableStorage>>
                  &storage) {
            inserted = storage.value->apply(block);
            log_->info("block inserted: {}", inserted);
            commit(std::move(storage.value));
          },
          [&](expected::Error<std::string> &error) {
            log_->error(error.error);
          });

      return inserted;
    }

    bool StorageImpl::insertBlocks(
        const std::vector<std::shared_ptr<shared_model::interface::Block>>
            &blocks) {
      log_->info("create mutable storage");
      bool inserted = true;
      auto storageResult = createMutableStorage();
      storageResult.match(
          [&](iroha::expected::Value<std::unique_ptr<MutableStorage>>
                  &mutableStorage) {
            std::for_each(blocks.begin(), blocks.end(), [&](auto block) {
              inserted &= mutableStorage.value->apply(*block);
            });
            commit(std::move(mutableStorage.value));
          },
          [&](iroha::expected::Error<std::string> &error) {
            log_->error(error.error);
            inserted = false;
          });

      log_->info("insert blocks finished");
      return inserted;
    }

    void StorageImpl::reset() {
      log_->info("drop wsv records from db tables");
      try {
        soci::session sql(*connection_);
        // rollback possible prepared transaction
        if (block_is_prepared) {
          rollbackPrepared(sql);
        }
        sql << reset_;
        log_->info("drop blocks from disk");
        block_store_->dropAll();
      } catch (std::exception &e) {
        log_->warn("Drop wsv was failed. Reason: {}", e.what());
      }
    }

    void StorageImpl::dropStorage() {
      log_->info("drop storage");
      if (connection_ == nullptr) {
        log_->warn("Tried to drop storage without active connection");
        return;
      }

      if (auto dbname = postgres_options_.dbname()) {
        auto &db = dbname.value();
        std::unique_lock<std::shared_timed_mutex> lock(drop_mutex);
        log_->info("Drop database {}", db);
        freeConnections();
        soci::session sql(*soci::factory_postgresql(),
                          postgres_options_.optionsStringWithoutDbName());
        // perform dropping
        try {
          sql << "DROP DATABASE " + db;
        } catch (std::exception &e) {
          log_->warn("Drop database was failed. Reason: {}", e.what());
        }
      } else {
        soci::session(*connection_) << drop_;
      }

      // erase blocks
      log_->info("drop block store");
      block_store_->dropAll();
    }

    void StorageImpl::freeConnections() {
      if (connection_ == nullptr) {
        log_->warn("Tried to free connections without active connection");
        return;
      }
      // rollback possible prepared transaction
      if (block_is_prepared) {
        soci::session sql(*connection_);
        rollbackPrepared(sql);
      }
      std::vector<std::shared_ptr<soci::session>> connections;
      for (size_t i = 0; i < pool_size_; i++) {
        connections.push_back(std::make_shared<soci::session>(*connection_));
        connections[i]->close();
        log_->debug("Closed connection {}", i);
      }
      connections.clear();
      connection_.reset();
    }

    expected::Result<bool, std::string> StorageImpl::createDatabaseIfNotExist(
        const std::string &dbname,
        const std::string &options_str_without_dbname) {
      try {
        soci::session sql(*soci::factory_postgresql(),
                          options_str_without_dbname);

        int size;
        std::string name = dbname;

        sql << "SELECT count(datname) FROM pg_catalog.pg_database WHERE "
               "datname = :dbname",
            soci::into(size), soci::use(name);

        if (size == 0) {
          std::string query = "CREATE DATABASE ";
          query += dbname;
          sql << query;
          return expected::makeValue(true);
        }
        return expected::makeValue(false);
      } catch (std::exception &e) {
        return expected::makeError<std::string>(
            std::string("Connection to PostgreSQL broken: ") + e.what());
      }
    }

    expected::Result<ConnectionContext, std::string>
    StorageImpl::initConnections(std::string block_store_dir,
                                 logger::LoggerPtr log) {
      log->info("Start storage creation");

      auto block_store = FlatFile::create(block_store_dir, log);
      if (not block_store) {
        return expected::makeError(
            (boost::format("Cannot create block store in %s") % block_store_dir)
                .str());
      }
      log->info("block store created");

      return expected::makeValue(ConnectionContext(std::move(*block_store)));
    }

    expected::Result<std::shared_ptr<soci::connection_pool>, std::string>
    StorageImpl::initPostgresConnection(std::string &options_str,
                                        size_t pool_size) {
      auto pool = std::make_shared<soci::connection_pool>(pool_size);

      try {
        for (size_t i = 0; i != pool_size; i++) {
          soci::session &session = pool->at(i);
          session.open(*soci::factory_postgresql(), options_str);
        }
      } catch (const std::exception &e) {
        return expected::makeError(e.what());
      }
      return expected::makeValue(pool);
    }

    expected::Result<std::shared_ptr<StorageImpl>, std::string>
    StorageImpl::create(
        std::string block_store_dir,
        std::string postgres_options,
        std::shared_ptr<shared_model::interface::CommonObjectsFactory> factory,
        std::shared_ptr<shared_model::interface::BlockJsonConverter> converter,
        std::shared_ptr<shared_model::interface::PermissionToString>
            perm_converter,
        logger::LoggerManagerTreePtr log_manager,
        size_t pool_size) {
      boost::optional<std::string> string_res = boost::none;

      PostgresOptions options(postgres_options);

      // create database if
      options.dbname() | [&options, &string_res](const std::string &dbname) {
        createDatabaseIfNotExist(dbname, options.optionsStringWithoutDbName())
            .match([](expected::Value<bool> &val) {},
                   [&string_res](expected::Error<std::string> &error) {
                     string_res = error.error;
                   });
      };

      if (string_res) {
        return expected::makeError(string_res.value());
      }

      auto ctx_result =
          initConnections(block_store_dir, log_manager->getLogger());
      auto db_result = initPostgresConnection(postgres_options, pool_size);
      expected::Result<std::shared_ptr<StorageImpl>, std::string> storage;
      ctx_result.match(
          [&](expected::Value<ConnectionContext> &ctx) {
            db_result.match(
                [&](expected::Value<std::shared_ptr<soci::connection_pool>>
                        &connection) {
                  soci::session sql(*connection.value);
                  bool enable_prepared_transactions =
                      preparedTransactionsAvailable(sql);
                  storage = expected::makeValue(std::shared_ptr<StorageImpl>(
                      new StorageImpl(block_store_dir,
                                      options,
                                      std::move(ctx.value.block_store),
                                      connection.value,
                                      factory,
                                      converter,
                                      perm_converter,
                                      pool_size,
                                      enable_prepared_transactions,
                                      std::move(log_manager))));
                },
                [&](expected::Error<std::string> &error) { storage = error; });
          },
          [&](expected::Error<std::string> &error) { storage = error; });
      return storage;
    }

    boost::optional<std::unique_ptr<LedgerState>> StorageImpl::commit(
        std::unique_ptr<MutableStorage> mutableStorage) {
      auto storage_ptr = std::move(mutableStorage);  // get ownership of storage
      auto storage = static_cast<MutableStorageImpl *>(storage_ptr.get());
      for (const auto &block : storage->block_store_) {
        storeBlock(*block.second);
      }
      try {
        *(storage->sql_) << "COMMIT";
        storage->committed = true;
        return PostgresWsvQuery(*(storage->sql_), factory_).getPeers() |
            [](auto &&peers) {
              return boost::optional<std::unique_ptr<LedgerState>>(
                  std::make_unique<LedgerState>(
                      std::make_shared<PeerList>(std::move(peers))));
            };
      } catch (std::exception &e) {
        storage->committed = false;
        log_->warn("Mutable storage is not committed. Reason: {}", e.what());
        return boost::none;
      }
    }

    boost::optional<std::unique_ptr<LedgerState>> StorageImpl::commitPrepared(
        const shared_model::interface::Block &block) {
      if (not prepared_blocks_enabled_) {
        log_->warn("prepared blocks are not enabled");
        return boost::none;
      }

      if (not block_is_prepared) {
        log_->info("there are no prepared blocks");
        return boost::none;
      }
      log_->info("applying prepared block");

      try {
        std::shared_lock<std::shared_timed_mutex> lock(drop_mutex);
        if (not connection_) {
          log_->info("connection to database is not initialised");
          return boost::none;
        }
        soci::session sql(*connection_);
        sql << "COMMIT PREPARED '" + prepared_block_name_ + "';";
        PostgresBlockIndex block_index(
            sql, log_manager_->getChild("BlockIndex")->getLogger());
        block_index.index(block);
        block_is_prepared = false;
        return PostgresWsvQuery(sql, factory_).getPeers() |
                   [this, &block](auto &&peers)
                   -> boost::optional<std::unique_ptr<LedgerState>> {
          if (this->storeBlock(block)) {
            return boost::optional<std::unique_ptr<LedgerState>>(
                std::make_unique<LedgerState>(
                    std::make_shared<PeerList>(std::move(peers))));
          }
          return boost::none;
        };
      } catch (const std::exception &e) {
        log_->warn("failed to apply prepared block {}: {}",
                   block.hash().hex(),
                   e.what());
        return boost::none;
      }
    }

    std::shared_ptr<WsvQuery> StorageImpl::getWsvQuery() const {
      std::shared_lock<std::shared_timed_mutex> lock(drop_mutex);
      if (not connection_) {
        log_->info("connection to database is not initialised");
        return nullptr;
      }
      return std::make_shared<PostgresWsvQuery>(
          std::make_unique<soci::session>(*connection_),
          factory_,
          log_manager_->getChild("WsvQuery")->getLogger());
    }

    std::shared_ptr<BlockQuery> StorageImpl::getBlockQuery() const {
      std::shared_lock<std::shared_timed_mutex> lock(drop_mutex);
      if (not connection_) {
        log_->info("connection to database is not initialised");
        return nullptr;
      }
      return std::make_shared<PostgresBlockQuery>(
          std::make_unique<soci::session>(*connection_),
          *block_store_,
          converter_,
          log_manager_->getChild("PostgresBlockQuery")->getLogger());
    }

    rxcpp::observable<std::shared_ptr<shared_model::interface::Block>>
    StorageImpl::on_commit() {
      return notifier_.get_observable();
    }

    void StorageImpl::prepareBlock(std::unique_ptr<TemporaryWsv> wsv) {
      auto &wsv_impl = static_cast<TemporaryWsvImpl &>(*wsv);
      if (not prepared_blocks_enabled_) {
        log_->warn("prepared block are not enabled");
        return;
      }
      if (not block_is_prepared) {
        soci::session &sql = *wsv_impl.sql_;
        try {
          sql << "PREPARE TRANSACTION '" + prepared_block_name_ + "';";
          block_is_prepared = true;
        } catch (const std::exception &e) {
          log_->warn("failed to prepare state: {}", e.what());
        }

        log_->info("state prepared successfully");
      }
    }

    StorageImpl::~StorageImpl() {
      freeConnections();
    }

    void StorageImpl::rollbackPrepared(soci::session &sql) {
      try {
        sql << "ROLLBACK PREPARED '" + prepared_block_name_ + "';";
        block_is_prepared = false;
      } catch (const std::exception &e) {
        log_->info(e.what());
      }
    }

    bool StorageImpl::storeBlock(const shared_model::interface::Block &block) {
      auto json_result = converter_->serialize(block);
      return json_result.match(
          [this, &block](const expected::Value<std::string> &v) {
            block_store_->add(block.height(), stringToBytes(v.value));
            notifier_.get_subscriber().on_next(clone(block));
            return true;
          },
          [this](const expected::Error<std::string> &e) {
            log_->error(e.error);
            return false;
          });
    }

    const std::string &StorageImpl::drop_ = R"(
DROP TABLE IF EXISTS account_has_signatory;
DROP TABLE IF EXISTS account_has_asset;
DROP TABLE IF EXISTS role_has_permissions CASCADE;
DROP TABLE IF EXISTS account_has_roles;
DROP TABLE IF EXISTS account_has_grantable_permissions CASCADE;
DROP TABLE IF EXISTS account;
DROP TABLE IF EXISTS asset;
DROP TABLE IF EXISTS domain;
DROP TABLE IF EXISTS signatory;
DROP TABLE IF EXISTS peer;
DROP TABLE IF EXISTS role;
DROP TABLE IF EXISTS height_by_hash;
DROP TABLE IF EXISTS tx_status_by_hash;
DROP TABLE IF EXISTS height_by_account_set;
DROP TABLE IF EXISTS index_by_creator_height;
DROP TABLE IF EXISTS position_by_account_asset;
)";

    const std::string &StorageImpl::reset_ = R"(
DELETE FROM account_has_signatory;
DELETE FROM account_has_asset;
DELETE FROM role_has_permissions CASCADE;
DELETE FROM account_has_roles;
DELETE FROM account_has_grantable_permissions CASCADE;
DELETE FROM account;
DELETE FROM asset;
DELETE FROM domain;
DELETE FROM signatory;
DELETE FROM peer;
DELETE FROM role;
DELETE FROM position_by_hash;
DELETE FROM tx_status_by_hash;
DELETE FROM height_by_account_set;
DELETE FROM index_by_creator_height;
DELETE FROM position_by_account_asset;
)";

    const std::string &StorageImpl::init_ =
        R"(
CREATE TABLE IF NOT EXISTS role (
    role_id character varying(32),
    PRIMARY KEY (role_id)
);
CREATE TABLE IF NOT EXISTS domain (
    domain_id character varying(255),
    default_role character varying(32) NOT NULL REFERENCES role(role_id),
    PRIMARY KEY (domain_id)
);
CREATE TABLE IF NOT EXISTS signatory (
    public_key varchar NOT NULL,
    PRIMARY KEY (public_key)
);
CREATE TABLE IF NOT EXISTS account (
    account_id character varying(288),
    domain_id character varying(255) NOT NULL REFERENCES domain,
    quorum int NOT NULL,
    data JSONB,
    PRIMARY KEY (account_id)
);
CREATE TABLE IF NOT EXISTS account_has_signatory (
    account_id character varying(288) NOT NULL REFERENCES account,
    public_key varchar NOT NULL REFERENCES signatory,
    PRIMARY KEY (account_id, public_key)
);
CREATE TABLE IF NOT EXISTS peer (
    public_key varchar NOT NULL,
    address character varying(261) NOT NULL UNIQUE,
    PRIMARY KEY (public_key)
);
CREATE TABLE IF NOT EXISTS asset (
    asset_id character varying(288),
    domain_id character varying(255) NOT NULL REFERENCES domain,
    precision int NOT NULL,
    data json,
    PRIMARY KEY (asset_id)
);
CREATE TABLE IF NOT EXISTS account_has_asset (
    account_id character varying(288) NOT NULL REFERENCES account,
    asset_id character varying(288) NOT NULL REFERENCES asset,
    amount decimal NOT NULL,
    PRIMARY KEY (account_id, asset_id)
);
CREATE TABLE IF NOT EXISTS role_has_permissions (
    role_id character varying(32) NOT NULL REFERENCES role,
    permission bit()"
        + std::to_string(shared_model::interface::RolePermissionSet::size())
        + R"() NOT NULL,
    PRIMARY KEY (role_id)
);
CREATE TABLE IF NOT EXISTS account_has_roles (
    account_id character varying(288) NOT NULL REFERENCES account,
    role_id character varying(32) NOT NULL REFERENCES role,
    PRIMARY KEY (account_id, role_id)
);
CREATE TABLE IF NOT EXISTS account_has_grantable_permissions (
    permittee_account_id character varying(288) NOT NULL REFERENCES account,
    account_id character varying(288) NOT NULL REFERENCES account,
    permission bit()"
        + std::to_string(
              shared_model::interface::GrantablePermissionSet::size())
        + R"() NOT NULL,
    PRIMARY KEY (permittee_account_id, account_id)
);
CREATE TABLE IF NOT EXISTS position_by_hash (
    hash varchar,
    height text,
    index text
);

CREATE TABLE IF NOT EXISTS tx_status_by_hash (
    hash varchar,
    status boolean
);

CREATE TABLE IF NOT EXISTS height_by_account_set (
    account_id text,
    height text
);
CREATE TABLE IF NOT EXISTS index_by_creator_height (
    id serial,
    creator_id text,
    height text,
    index text
);
CREATE TABLE IF NOT EXISTS position_by_account_asset (
    account_id text,
    asset_id text,
    height text,
    index text
);
)";
  }  // namespace ametsuchi
}  // namespace iroha<|MERGE_RESOLUTION|>--- conflicted
+++ resolved
@@ -20,12 +20,8 @@
 #include "common/bind.hpp"
 #include "common/byteutils.hpp"
 #include "converters/protobuf/json_proto_converter.hpp"
-<<<<<<< HEAD
 #include "logger/logger.hpp"
 #include "logger/logger_manager.hpp"
-#include "postgres_ordering_service_persistent_state.hpp"
-=======
->>>>>>> b8254c5b
 
 namespace {
   void prepareStatements(soci::connection_pool &connections, size_t pool_size) {
@@ -168,25 +164,6 @@
       return boost::make_optional(block_query);
     }
 
-<<<<<<< HEAD
-    boost::optional<std::shared_ptr<OrderingServicePersistentState>>
-    StorageImpl::createOsPersistentState() const {
-      log_->info("create ordering service persistent state");
-      std::shared_lock<std::shared_timed_mutex> lock(drop_mutex);
-      if (not connection_) {
-        log_->info("connection to database is not initialised");
-        return boost::none;
-      }
-      return boost::make_optional<
-          std::shared_ptr<OrderingServicePersistentState>>(
-          std::make_shared<PostgresOrderingServicePersistentState>(
-              std::make_unique<soci::session>(*connection_),
-              log_manager_->getChild("OrderingServicePersistentState")
-                  ->getLogger()));
-    }
-
-=======
->>>>>>> b8254c5b
     boost::optional<std::shared_ptr<QueryExecutor>>
     StorageImpl::createQueryExecutor(
         std::shared_ptr<PendingTransactionStorage> pending_txs_storage,
@@ -440,7 +417,11 @@
       try {
         *(storage->sql_) << "COMMIT";
         storage->committed = true;
-        return PostgresWsvQuery(*(storage->sql_), factory_).getPeers() |
+        return PostgresWsvQuery(*(storage->sql_),
+                                factory_,
+                                log_manager_->getChild("WsvQuery")->getLogger())
+                   .getPeers()
+            |
             [](auto &&peers) {
               return boost::optional<std::unique_ptr<LedgerState>>(
                   std::make_unique<LedgerState>(
@@ -478,8 +459,11 @@
             sql, log_manager_->getChild("BlockIndex")->getLogger());
         block_index.index(block);
         block_is_prepared = false;
-        return PostgresWsvQuery(sql, factory_).getPeers() |
-                   [this, &block](auto &&peers)
+        return PostgresWsvQuery(sql,
+                                factory_,
+                                log_manager_->getChild("WsvQuery")->getLogger())
+                       .getPeers()
+                   | [this, &block](auto &&peers)
                    -> boost::optional<std::unique_ptr<LedgerState>> {
           if (this->storeBlock(block)) {
             return boost::optional<std::unique_ptr<LedgerState>>(
