--- conflicted
+++ resolved
@@ -451,15 +451,6 @@
         return boost::none;
       }
       return createPeerQuery() |
-<<<<<<< HEAD
-          [](const auto &peer_query) { return peer_query->getLedgerPeers(); } |
-          [this, &block](auto &&peers) {
-            auto state = std::make_unique<LedgerState>(
-                std::make_shared<PeerList>(std::move(peers)));
-            return boost::optional<std::unique_ptr<LedgerState>>{
-                this->storeBlock(block), std::move(state)};
-          };
-=======
                  [](const auto &peer_query) {
                    return peer_query->getLedgerPeers();
                  }
@@ -472,7 +463,6 @@
         }
         return boost::none;
       };
->>>>>>> ffd626ed
     }
 
     std::shared_ptr<WsvQuery> StorageImpl::getWsvQuery() const {
