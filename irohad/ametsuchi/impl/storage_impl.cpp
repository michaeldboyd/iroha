/**
 * Copyright Soramitsu Co., Ltd. All Rights Reserved.
 * SPDX-License-Identifier: Apache-2.0
 */

#include "ametsuchi/impl/storage_impl.hpp"

#include <soci/postgresql/soci-postgresql.h>
#include <boost/format.hpp>

#include "ametsuchi/impl/flat_file/flat_file.hpp"
#include "ametsuchi/impl/mutable_storage_impl.hpp"
#include "ametsuchi/impl/peer_query_wsv.hpp"
#include "ametsuchi/impl/postgres_block_index.hpp"
#include "ametsuchi/impl/postgres_block_query.hpp"
#include "ametsuchi/impl/postgres_command_executor.hpp"
#include "ametsuchi/impl/postgres_query_executor.hpp"
#include "ametsuchi/impl/postgres_wsv_query.hpp"
#include "ametsuchi/impl/temporary_wsv_impl.hpp"
#include "backend/protobuf/permissions.hpp"
#include "common/bind.hpp"
#include "common/byteutils.hpp"
#include "converters/protobuf/json_proto_converter.hpp"
#include "postgres_ordering_service_persistent_state.hpp"

namespace {
  void prepareStatements(soci::connection_pool &connections, size_t pool_size) {
    for (size_t i = 0; i != pool_size; i++) {
      soci::session &session = connections.at(i);
      iroha::ametsuchi::PostgresCommandExecutor::prepareStatements(session);
    }
  }

  /**
   * Verify whether postgres supports prepared transactions
   */
  bool preparedTransactionsAvailable(soci::session &sql) {
    int prepared_txs_count = 0;
    sql << "SHOW max_prepared_transactions;", soci::into(prepared_txs_count);
    return prepared_txs_count != 0;
  }

}  // namespace

namespace iroha {
  namespace ametsuchi {
    const char *kCommandExecutorError = "Cannot create CommandExecutorFactory";
    const char *kPsqlBroken = "Connection to PostgreSQL broken: %s";
    const char *kTmpWsv = "TemporaryWsv";

    ConnectionContext::ConnectionContext(
        std::unique_ptr<KeyValueStorage> block_store)
        : block_store(std::move(block_store)) {}

    StorageImpl::StorageImpl(
        std::string block_store_dir,
        PostgresOptions postgres_options,
        std::unique_ptr<KeyValueStorage> block_store,
        std::shared_ptr<soci::connection_pool> connection,
        std::shared_ptr<shared_model::interface::CommonObjectsFactory> factory,
        std::shared_ptr<shared_model::interface::BlockJsonConverter> converter,
        std::shared_ptr<shared_model::interface::PermissionToString>
            perm_converter,
        size_t pool_size,
        bool enable_prepared_blocks)
        : block_store_dir_(std::move(block_store_dir)),
          postgres_options_(std::move(postgres_options)),
          block_store_(std::move(block_store)),
          connection_(std::move(connection)),
          factory_(std::move(factory)),
          converter_(std::move(converter)),
          perm_converter_(std::move(perm_converter)),
          log_(logger::log("StorageImpl")),
          pool_size_(pool_size),
          prepared_blocks_enabled_(enable_prepared_blocks),
          block_is_prepared(false) {
      prepared_block_name_ =
          "prepared_block" + postgres_options_.dbname().value_or("");
      soci::session sql(*connection_);
      // rollback current prepared transaction
      // if there exists any since last session
      if (prepared_blocks_enabled_) {
        rollbackPrepared(sql);
      }
      sql << init_;
      prepareStatements(*connection_, pool_size_);
    }

    expected::Result<std::unique_ptr<TemporaryWsv>, std::string>
    StorageImpl::createTemporaryWsv() {
      std::shared_lock<std::shared_timed_mutex> lock(drop_mutex);
      if (connection_ == nullptr) {
        return expected::makeError("Connection was closed");
      }
      auto sql = std::make_unique<soci::session>(*connection_);

      return expected::makeValue<std::unique_ptr<TemporaryWsv>>(
          std::make_unique<TemporaryWsvImpl>(
              std::move(sql), factory_, perm_converter_));
    }

    expected::Result<std::unique_ptr<MutableStorage>, std::string>
    StorageImpl::createMutableStorage() {
      boost::optional<shared_model::interface::types::HashType> top_hash;

      std::shared_lock<std::shared_timed_mutex> lock(drop_mutex);
      if (connection_ == nullptr) {
        return expected::makeError("Connection was closed");
      }

      auto sql = std::make_unique<soci::session>(*connection_);
      // if we create mutable storage, then we intend to mutate wsv
      // this means that any state prepared before that moment is not needed
      // and must be removed to preventy locking
      if (block_is_prepared) {
        rollbackPrepared(*sql);
      }
      auto block_result = getBlockQuery()->getTopBlock();
      return expected::makeValue<std::unique_ptr<MutableStorage>>(
          std::make_unique<MutableStorageImpl>(
              block_result.match(
                  [](expected::Value<
                      std::shared_ptr<shared_model::interface::Block>> &block) {
                    return block.value->hash();
                  },
                  [](expected::Error<std::string> &) {
                    return shared_model::interface::types::HashType("");
                  }),
              std::make_shared<PostgresCommandExecutor>(*sql, perm_converter_),
              std::move(sql),
              factory_));
    }

    boost::optional<std::shared_ptr<PeerQuery>> StorageImpl::createPeerQuery()
        const {
      auto wsv = getWsvQuery();
      if (not wsv) {
        return boost::none;
      }
      return boost::make_optional<std::shared_ptr<PeerQuery>>(
          std::make_shared<PeerQueryWsv>(wsv));
    }

    boost::optional<std::shared_ptr<BlockQuery>> StorageImpl::createBlockQuery()
        const {
      auto block_query = getBlockQuery();
      if (not block_query) {
        return boost::none;
      }
      return boost::make_optional(block_query);
    }

    boost::optional<std::shared_ptr<OrderingServicePersistentState>>
    StorageImpl::createOsPersistentState() const {
      log_->info("create ordering service persistent state");
      std::shared_lock<std::shared_timed_mutex> lock(drop_mutex);
      if (not connection_) {
        log_->info("connection to database is not initialised");
        return boost::none;
      }
      return boost::make_optional<
          std::shared_ptr<OrderingServicePersistentState>>(
          std::make_shared<PostgresOrderingServicePersistentState>(
              std::make_unique<soci::session>(*connection_)));
    }

    boost::optional<std::shared_ptr<QueryExecutor>>
    StorageImpl::createQueryExecutor(
        std::shared_ptr<PendingTransactionStorage> pending_txs_storage,
        std::shared_ptr<shared_model::interface::QueryResponseFactory>
            response_factory) const {
      std::shared_lock<std::shared_timed_mutex> lock(drop_mutex);
      if (not connection_) {
        log_->info("connection to database is not initialised");
        return boost::none;
      }
      return boost::make_optional<std::shared_ptr<QueryExecutor>>(
          std::make_shared<PostgresQueryExecutor>(
              std::make_unique<soci::session>(*connection_),
              *block_store_,
              std::move(pending_txs_storage),
              converter_,
              std::move(response_factory),
              perm_converter_));
    }

    bool StorageImpl::insertBlock(const shared_model::interface::Block &block) {
      log_->info("create mutable storage");
      auto storageResult = createMutableStorage();
      bool inserted = false;
      storageResult.match(
          [&](expected::Value<std::unique_ptr<ametsuchi::MutableStorage>>
                  &storage) {
            inserted = storage.value->apply(block);
            log_->info("block inserted: {}", inserted);
            commit(std::move(storage.value));
          },
          [&](expected::Error<std::string> &error) {
            log_->error(error.error);
          });

      return inserted;
    }

    bool StorageImpl::insertBlocks(
        const std::vector<std::shared_ptr<shared_model::interface::Block>>
            &blocks) {
      log_->info("create mutable storage");
      bool inserted = true;
      auto storageResult = createMutableStorage();
      storageResult.match(
          [&](iroha::expected::Value<std::unique_ptr<MutableStorage>>
                  &mutableStorage) {
            std::for_each(blocks.begin(), blocks.end(), [&](auto block) {
              inserted &= mutableStorage.value->apply(*block);
            });
            commit(std::move(mutableStorage.value));
          },
          [&](iroha::expected::Error<std::string> &error) {
            log_->error(error.error);
            inserted = false;
          });

      log_->info("insert blocks finished");
      return inserted;
    }

    void StorageImpl::reset() {
      log_->info("drop wsv records from db tables");
      soci::session sql(*connection_);
      sql << reset_;

      log_->info("drop blocks from disk");
      block_store_->dropAll();
    }

    void StorageImpl::dropStorage() {
      log_->info("drop storage");
      if (connection_ == nullptr) {
        log_->warn("Tried to drop storage without active connection");
        return;
      }

      if (auto dbname = postgres_options_.dbname()) {
        auto &db = dbname.value();
        std::unique_lock<std::shared_timed_mutex> lock(drop_mutex);
        log_->info("Drop database {}", db);
        freeConnections();
        soci::session sql(soci::postgresql,
                          postgres_options_.optionsStringWithoutDbName());
        // perform dropping
        sql << "DROP DATABASE " + db;
      } else {
        soci::session(*connection_) << drop_;
      }

      // erase blocks
      log_->info("drop block store");
      block_store_->dropAll();
    }

    void StorageImpl::freeConnections() {
      if (connection_ == nullptr) {
        log_->warn("Tried to free connections without active connection");
        return;
      }
      // rollback possible prepared transaction
      if (block_is_prepared) {
        soci::session sql(*connection_);
        rollbackPrepared(sql);
      }
      std::vector<std::shared_ptr<soci::session>> connections;
      for (size_t i = 0; i < pool_size_; i++) {
        connections.push_back(std::make_shared<soci::session>(*connection_));
        connections[i]->close();
        log_->debug("Closed connection {}", i);
      }
      connections.clear();
      connection_.reset();
    }

    expected::Result<bool, std::string> StorageImpl::createDatabaseIfNotExist(
        const std::string &dbname,
        const std::string &options_str_without_dbname) {
      try {
        soci::session sql(soci::postgresql, options_str_without_dbname);

        int size;
        std::string name = dbname;

        sql << "SELECT count(datname) FROM pg_catalog.pg_database WHERE "
               "datname = :dbname",
            soci::into(size), soci::use(name);

        if (size == 0) {
          std::string query = "CREATE DATABASE ";
          query += dbname;
          sql << query;
          return expected::makeValue(true);
        }
        return expected::makeValue(false);
      } catch (std::exception &e) {
        return expected::makeError<std::string>(
            std::string("Connection to PostgreSQL broken: ") + e.what());
      }
    }

    expected::Result<ConnectionContext, std::string>
    StorageImpl::initConnections(std::string block_store_dir) {
      auto log_ = logger::log("StorageImpl:initConnection");
      log_->info("Start storage creation");

      auto block_store = FlatFile::create(block_store_dir);
      if (not block_store) {
        return expected::makeError(
            (boost::format("Cannot create block store in %s") % block_store_dir)
                .str());
      }
      log_->info("block store created");

      return expected::makeValue(ConnectionContext(std::move(*block_store)));
    }

    expected::Result<std::shared_ptr<soci::connection_pool>, std::string>
    StorageImpl::initPostgresConnection(std::string &options_str,
                                        size_t pool_size) {
      auto pool = std::make_shared<soci::connection_pool>(pool_size);

      for (size_t i = 0; i != pool_size; i++) {
        soci::session &session = pool->at(i);
        session.open(soci::postgresql, options_str);
      }
      return expected::makeValue(pool);
    };

    expected::Result<std::shared_ptr<StorageImpl>, std::string>
    StorageImpl::create(
        std::string block_store_dir,
        std::string postgres_options,
        std::shared_ptr<shared_model::interface::CommonObjectsFactory> factory,
        std::shared_ptr<shared_model::interface::BlockJsonConverter> converter,
        std::shared_ptr<shared_model::interface::PermissionToString>
            perm_converter,
        size_t pool_size) {
      boost::optional<std::string> string_res = boost::none;

      PostgresOptions options(postgres_options);

      // create database if
      options.dbname() | [&options, &string_res](const std::string &dbname) {
        createDatabaseIfNotExist(dbname, options.optionsStringWithoutDbName())
            .match([](expected::Value<bool> &val) {},
                   [&string_res](expected::Error<std::string> &error) {
                     string_res = error.error;
                   });
      };

      if (string_res) {
        return expected::makeError(string_res.value());
      }

      auto ctx_result = initConnections(block_store_dir);
      auto db_result = initPostgresConnection(postgres_options, pool_size);
      expected::Result<std::shared_ptr<StorageImpl>, std::string> storage;
      ctx_result.match(
          [&](expected::Value<ConnectionContext> &ctx) {
            db_result.match(
                [&](expected::Value<std::shared_ptr<soci::connection_pool>>
                        &connection) {
                  soci::session sql(*connection.value);
                  bool enable_prepared_transactions =
                      preparedTransactionsAvailable(sql);
                  storage = expected::makeValue(std::shared_ptr<StorageImpl>(
                      new StorageImpl(block_store_dir,
                                      options,
                                      std::move(ctx.value.block_store),
                                      connection.value,
                                      factory,
                                      converter,
                                      perm_converter,
                                      pool_size,
                                      enable_prepared_transactions)));
                },
                [&](expected::Error<std::string> &error) { storage = error; });
          },
          [&](expected::Error<std::string> &error) { storage = error; });
      return storage;
    }

    void StorageImpl::commit(std::unique_ptr<MutableStorage> mutableStorage) {
      auto storage_ptr = std::move(mutableStorage);  // get ownership of storage
      auto storage = static_cast<MutableStorageImpl *>(storage_ptr.get());
      for (const auto &block : storage->block_store_) {
        storeBlock(*block.second);
      }
      *(storage->sql_) << "COMMIT";
      storage->committed = true;
    }

    bool StorageImpl::commitPrepared(
        const shared_model::interface::Block &block) {
      if (not prepared_blocks_enabled_) {
        log_->warn("prepared blocks are not enabled");
        return false;
      }

      if (not block_is_prepared) {
        log_->info("there are no prepared blocks");
        return false;
      }
      log_->info("applying prepared block");

      try {
        std::shared_lock<std::shared_timed_mutex> lock(drop_mutex);
        if (not connection_) {
          log_->info("connection to database is not initialised");
          return false;
        }
        soci::session sql(*connection_);
        sql << "COMMIT PREPARED '" + prepared_block_name_ + "';";
        PostgresBlockIndex block_index(sql);
        block_index.index(block);
        block_is_prepared = false;
      } catch (const std::exception &e) {
        log_->warn("failed to apply prepared block {}: {}",
                   block.hash().hex(),
                   e.what());
        return false;
      }

      return storeBlock(block);
    }

    std::shared_ptr<WsvQuery> StorageImpl::getWsvQuery() const {
      std::shared_lock<std::shared_timed_mutex> lock(drop_mutex);
      if (not connection_) {
        log_->info("connection to database is not initialised");
        return nullptr;
      }
      return std::make_shared<PostgresWsvQuery>(
          std::make_unique<soci::session>(*connection_), factory_);
    }

    std::shared_ptr<BlockQuery> StorageImpl::getBlockQuery() const {
      std::shared_lock<std::shared_timed_mutex> lock(drop_mutex);
      if (not connection_) {
        log_->info("connection to database is not initialised");
        return nullptr;
      }
      return std::make_shared<PostgresBlockQuery>(
          std::make_unique<soci::session>(*connection_),
          *block_store_,
          converter_);
    }

    rxcpp::observable<std::shared_ptr<shared_model::interface::Block>>
    StorageImpl::on_commit() {
      return notifier_.get_observable();
    }

    void StorageImpl::prepareBlock(std::unique_ptr<TemporaryWsv> wsv) {
      auto &wsv_impl = static_cast<TemporaryWsvImpl &>(*wsv);
      if (not prepared_blocks_enabled_) {
        log_->warn("prepared block are not enabled");
        return;
      }
      if (not block_is_prepared) {
        soci::session &sql = *wsv_impl.sql_;
        try {
          sql << "PREPARE TRANSACTION '" + prepared_block_name_ + "';";
          block_is_prepared = true;
        } catch (const std::exception &e) {
          log_->warn("failed to prepare state: {}", e.what());
        }

        log_->info("state prepared successfully");
      }
    }

    StorageImpl::~StorageImpl() {
      freeConnections();
    }

    void StorageImpl::rollbackPrepared(soci::session &sql) {
      try {
        sql << "ROLLBACK PREPARED '" + prepared_block_name_ + "';";
        block_is_prepared = false;
      } catch (const std::exception &e) {
        log_->info(e.what());
      }
    }

    bool StorageImpl::storeBlock(const shared_model::interface::Block &block) {
      auto json_result = converter_->serialize(block);
      return json_result.match(
          [this, &block](const expected::Value<std::string> &v) {
            block_store_->add(block.height(), stringToBytes(v.value));
            notifier_.get_subscriber().on_next(clone(block));
            return true;
          },
          [this](const expected::Error<std::string> &e) {
            log_->error(e.error);
            return false;
          });
    }

    const std::string &StorageImpl::drop_ = R"(
DROP TABLE IF EXISTS account_has_signatory;
DROP TABLE IF EXISTS account_has_asset;
DROP TABLE IF EXISTS role_has_permissions CASCADE;
DROP TABLE IF EXISTS account_has_roles;
DROP TABLE IF EXISTS account_has_grantable_permissions CASCADE;
DROP TABLE IF EXISTS account;
DROP TABLE IF EXISTS asset;
DROP TABLE IF EXISTS domain;
DROP TABLE IF EXISTS signatory;
DROP TABLE IF EXISTS peer;
DROP TABLE IF EXISTS role;
DROP TABLE IF EXISTS height_by_hash;
DROP TABLE IF EXISTS tx_status_by_hash;
DROP TABLE IF EXISTS height_by_account_set;
DROP TABLE IF EXISTS index_by_creator_height;
DROP TABLE IF EXISTS position_by_account_asset;
)";

    const std::string &StorageImpl::reset_ = R"(
DELETE FROM account_has_signatory;
DELETE FROM account_has_asset;
DELETE FROM role_has_permissions CASCADE;
DELETE FROM account_has_roles;
DELETE FROM account_has_grantable_permissions CASCADE;
DELETE FROM account;
DELETE FROM asset;
DELETE FROM domain;
DELETE FROM signatory;
DELETE FROM peer;
DELETE FROM role;
<<<<<<< HEAD
DELETE FROM position_by_hash;
=======
DELETE FROM height_by_hash;
DELETE FROM tx_status_by_hash;
>>>>>>> 74296b7e
DELETE FROM height_by_account_set;
DELETE FROM index_by_creator_height;
DELETE FROM position_by_account_asset;
)";

    const std::string &StorageImpl::init_ =
        R"(
CREATE TABLE IF NOT EXISTS role (
    role_id character varying(32),
    PRIMARY KEY (role_id)
);
CREATE TABLE IF NOT EXISTS domain (
    domain_id character varying(255),
    default_role character varying(32) NOT NULL REFERENCES role(role_id),
    PRIMARY KEY (domain_id)
);
CREATE TABLE IF NOT EXISTS signatory (
    public_key varchar NOT NULL,
    PRIMARY KEY (public_key)
);
CREATE TABLE IF NOT EXISTS account (
    account_id character varying(288),
    domain_id character varying(255) NOT NULL REFERENCES domain,
    quorum int NOT NULL,
    data JSONB,
    PRIMARY KEY (account_id)
);
CREATE TABLE IF NOT EXISTS account_has_signatory (
    account_id character varying(288) NOT NULL REFERENCES account,
    public_key varchar NOT NULL REFERENCES signatory,
    PRIMARY KEY (account_id, public_key)
);
CREATE TABLE IF NOT EXISTS peer (
    public_key varchar NOT NULL,
    address character varying(261) NOT NULL UNIQUE,
    PRIMARY KEY (public_key)
);
CREATE TABLE IF NOT EXISTS asset (
    asset_id character varying(288),
    domain_id character varying(255) NOT NULL REFERENCES domain,
    precision int NOT NULL,
    data json,
    PRIMARY KEY (asset_id)
);
CREATE TABLE IF NOT EXISTS account_has_asset (
    account_id character varying(288) NOT NULL REFERENCES account,
    asset_id character varying(288) NOT NULL REFERENCES asset,
    amount decimal NOT NULL,
    PRIMARY KEY (account_id, asset_id)
);
CREATE TABLE IF NOT EXISTS role_has_permissions (
    role_id character varying(32) NOT NULL REFERENCES role,
    permission bit()"
        + std::to_string(shared_model::interface::RolePermissionSet::size())
        + R"() NOT NULL,
    PRIMARY KEY (role_id)
);
CREATE TABLE IF NOT EXISTS account_has_roles (
    account_id character varying(288) NOT NULL REFERENCES account,
    role_id character varying(32) NOT NULL REFERENCES role,
    PRIMARY KEY (account_id, role_id)
);
CREATE TABLE IF NOT EXISTS account_has_grantable_permissions (
    permittee_account_id character varying(288) NOT NULL REFERENCES account,
    account_id character varying(288) NOT NULL REFERENCES account,
    permission bit()"
        + std::to_string(
              shared_model::interface::GrantablePermissionSet::size())
        + R"() NOT NULL,
    PRIMARY KEY (permittee_account_id, account_id)
);
CREATE TABLE IF NOT EXISTS position_by_hash (
    hash varchar,
    height text,
    index text
);

CREATE TABLE IF NOT EXISTS tx_status_by_hash (
    hash varchar,
    status boolean
);

CREATE TABLE IF NOT EXISTS height_by_account_set (
    account_id text,
    height text
);
CREATE TABLE IF NOT EXISTS index_by_creator_height (
    id serial,
    creator_id text,
    height text,
    index text
);
CREATE TABLE IF NOT EXISTS position_by_account_asset (
    account_id text,
    asset_id text,
    height text,
    index text
);
)";
  }  // namespace ametsuchi
}  // namespace iroha<|MERGE_RESOLUTION|>--- conflicted
+++ resolved
@@ -535,12 +535,8 @@
 DELETE FROM signatory;
 DELETE FROM peer;
 DELETE FROM role;
-<<<<<<< HEAD
 DELETE FROM position_by_hash;
-=======
-DELETE FROM height_by_hash;
 DELETE FROM tx_status_by_hash;
->>>>>>> 74296b7e
 DELETE FROM height_by_account_set;
 DELETE FROM index_by_creator_height;
 DELETE FROM position_by_account_asset;
