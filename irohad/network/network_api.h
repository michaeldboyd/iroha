--- conflicted
+++ resolved
@@ -53,11 +53,7 @@
        * Method spreads transaction to other members of a network
        * @param tx - transaction for propagation
        */
-<<<<<<< HEAD
-      virtual void propagate_transaction(model::Transaction &tx) = 0;
-=======
-      virtual void propagate_transaction(const dao::Transaction &tx) = 0;
->>>>>>> 9fd17653
+      virtual void propagate_transaction(const model::Transaction &tx) = 0;
     };
 
     /**
