--- conflicted
+++ resolved
@@ -26,10 +26,6 @@
 #include "ametsuchi/peer_query.hpp"
 #include "loader.grpc.pb.h"
 #include "logger/logger.hpp"
-<<<<<<< HEAD
-#include "model/model_crypto_provider.hpp"
-=======
->>>>>>> 61969d20
 #include "validators/default_validator.hpp"
 
 namespace iroha {
@@ -39,25 +35,15 @@
       BlockLoaderImpl(
           std::shared_ptr<ametsuchi::PeerQuery> peer_query,
           std::shared_ptr<ametsuchi::BlockQuery> block_query,
-<<<<<<< HEAD
-          std::shared_ptr<model::ModelCryptoProvider> crypto_provider,
-          std::shared_ptr<shared_model::validation::DefaultBlockValidator> =
-              std::make_shared<shared_model::validation::DefaultBlockValidator>());
-=======
           std::shared_ptr<shared_model::validation::DefaultBlockValidator> =
               std::make_shared<
                   shared_model::validation::DefaultBlockValidator>());
->>>>>>> 61969d20
 
       rxcpp::observable<std::shared_ptr<shared_model::interface::Block>>
       retrieveBlocks(
           const shared_model::crypto::PublicKey &peer_pubkey) override;
 
-<<<<<<< HEAD
-      nonstd::optional<std::shared_ptr<shared_model::interface::Block>>
-=======
       boost::optional<std::shared_ptr<shared_model::interface::Block>>
->>>>>>> 61969d20
       retrieveBlock(
           const shared_model::crypto::PublicKey &peer_pubkey,
           const shared_model::interface::types::HashType &block_hash) override;
@@ -84,10 +70,6 @@
           peer_connections_;
       std::shared_ptr<ametsuchi::PeerQuery> peer_query_;
       std::shared_ptr<ametsuchi::BlockQuery> block_query_;
-<<<<<<< HEAD
-      std::shared_ptr<model::ModelCryptoProvider> crypto_provider_;
-=======
->>>>>>> 61969d20
       std::shared_ptr<shared_model::validation::DefaultBlockValidator>
           stateless_validator_;
 
