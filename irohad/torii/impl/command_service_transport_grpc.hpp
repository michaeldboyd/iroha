--- conflicted
+++ resolved
@@ -65,7 +65,7 @@
               transaction_batch_factory,
           rxcpp::observable<ConsensusGateEvent> consensus_gate_objects,
           int maximum_rounds_without_update,
-          logger::Logger log = logger::log("CommandServiceTransportGrpc"));
+          logger::LoggerPtr log);
 
       /**
        * Torii call via grpc
@@ -132,7 +132,7 @@
           batch_parser_;
       std::shared_ptr<shared_model::interface::TransactionBatchFactory>
           batch_factory_;
-      logger::Logger log_;
+      logger::LoggerPtr log_;
 
       rxcpp::observable<ConsensusGateEvent> consensus_gate_objects_;
       const int maximum_rounds_without_update_;
@@ -140,113 +140,4 @@
   }  // namespace torii
 }  // namespace iroha
 
-<<<<<<< HEAD
-namespace torii {
-  class CommandServiceTransportGrpc
-      : public iroha::protocol::CommandService_v1::Service {
-   public:
-    using TransportFactoryType =
-        shared_model::interface::AbstractTransportFactory<
-            shared_model::interface::Transaction,
-            iroha::protocol::Transaction>;
-
-    /**
-     * Creates a new instance of CommandServiceTransportGrpc
-     * @param command_service - to delegate logic work
-     * @param status_bus is a common notifier for tx statuses
-     * @param status_factory - factory of statuses
-     * @param transaction_factory - factory of transactions
-     * @param batch_parser - parses of batches
-     * @param transaction_batch_factory - factory of batches
-     * @param initial_timeout - streaming timeout when tx is not received
-     * @param nonfinal_timeout - streaming timeout when tx is being processed
-     * @param log to print progress
-     */
-    CommandServiceTransportGrpc(
-        std::shared_ptr<CommandService> command_service,
-        std::shared_ptr<iroha::torii::StatusBus> status_bus,
-        std::shared_ptr<shared_model::interface::TxStatusFactory>
-            status_factory,
-        std::shared_ptr<TransportFactoryType> transaction_factory,
-        std::shared_ptr<shared_model::interface::TransactionBatchParser>
-            batch_parser,
-        std::shared_ptr<shared_model::interface::TransactionBatchFactory>
-            transaction_batch_factory,
-        std::shared_ptr<iroha::network::ConsensusGate> consensus_gate,
-        int maximum_rounds_without_update,
-        logger::LoggerPtr log);
-
-    /**
-     * Torii call via grpc
-     * @param context - call context (see grpc docs for details)
-     * @param request - transaction received
-     * @param response - no actual response (grpc stub for empty answer)
-     * @return status
-     */
-    grpc::Status Torii(grpc::ServerContext *context,
-                       const iroha::protocol::Transaction *request,
-                       google::protobuf::Empty *response) override;
-
-    /**
-     * Torii call for transactions list via grpc
-     * @param context - call context (see grpc docs for details)
-     * @param request - list of transactions received
-     * @param response - no actual response (grpc stub for empty answer)
-     * @return status
-     */
-    grpc::Status ListTorii(grpc::ServerContext *context,
-                           const iroha::protocol::TxList *request,
-                           google::protobuf::Empty *response) override;
-
-    /**
-     * Status call via grpc
-     * @param context - call context
-     * @param request - TxStatusRequest object which identifies transaction
-     * uniquely
-     * @param response - ToriiResponse which contains a current state of
-     * requested transaction
-     * @return status
-     */
-    grpc::Status Status(grpc::ServerContext *context,
-                        const iroha::protocol::TxStatusRequest *request,
-                        iroha::protocol::ToriiResponse *response) override;
-
-    /**
-     * StatusStream call via grpc
-     * @param context - call context
-     * @param request - TxStatusRequest object which identifies transaction
-     * uniquely
-     * @param response_writer - grpc::ServerWriter which can repeatedly send
-     * transaction statuses back to the client
-     * @return status
-     */
-    grpc::Status StatusStream(grpc::ServerContext *context,
-                              const iroha::protocol::TxStatusRequest *request,
-                              grpc::ServerWriter<iroha::protocol::ToriiResponse>
-                                  *response_writer) override;
-
-   private:
-    /**
-     * Flat map transport transactions to shared model
-     */
-    shared_model::interface::types::SharedTxsCollectionType
-    deserializeTransactions(const iroha::protocol::TxList *request);
-
-    std::shared_ptr<CommandService> command_service_;
-    std::shared_ptr<iroha::torii::StatusBus> status_bus_;
-    std::shared_ptr<shared_model::interface::TxStatusFactory> status_factory_;
-    std::shared_ptr<TransportFactoryType> transaction_factory_;
-    std::shared_ptr<shared_model::interface::TransactionBatchParser>
-        batch_parser_;
-    std::shared_ptr<shared_model::interface::TransactionBatchFactory>
-        batch_factory_;
-    logger::LoggerPtr log_;
-
-    std::shared_ptr<iroha::network::ConsensusGate> consensus_gate_;
-    const int maximum_rounds_without_update_;
-  };
-}  // namespace torii
-
-=======
->>>>>>> b8254c5b
 #endif  // TORII_COMMAND_SERVICE_TRANSPORT_GRPC_HPP