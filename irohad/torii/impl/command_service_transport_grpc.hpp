--- conflicted
+++ resolved
@@ -28,12 +28,7 @@
   }  // namespace interface
 }  // namespace shared_model
 
-<<<<<<< HEAD
 namespace iroha {
-  namespace network {
-    class ConsensusGate;
-  }
-
   namespace torii {
     class CommandServiceTransportGrpc
         : public iroha::protocol::CommandService_v1::Service {
@@ -43,6 +38,8 @@
               shared_model::interface::Transaction,
               iroha::protocol::Transaction>;
 
+      struct ConsensusGateEvent {};
+
       /**
        * Creates a new instance of CommandServiceTransportGrpc
        * @param command_service - to delegate logic work
@@ -50,9 +47,10 @@
        * @param status_factory - factory of statuses
        * @param transaction_factory - factory of transactions
        * @param batch_parser - parses of batches
-       * @param transaction_batch_factory - factory of batches
-       * @param initial_timeout - streaming timeout when tx is not received
-       * @param nonfinal_timeout - streaming timeout when tx is being processed
+       * @param transaction_batch_factory - factory of batchesof transactions
+       * @param consensus_gate_objects - events from consensus gate
+       * @param maximum_rounds_without_update - defines how long tx status
+       * stream is kept alive when no new tx statuses appear
        * @param log to print progress
        */
       CommandServiceTransportGrpc(
@@ -65,7 +63,7 @@
               batch_parser,
           std::shared_ptr<shared_model::interface::TransactionBatchFactory>
               transaction_batch_factory,
-          std::shared_ptr<iroha::network::ConsensusGate> consensus_gate,
+          rxcpp::observable<ConsensusGateEvent> consensus_gate_objects,
           int maximum_rounds_without_update,
           logger::Logger log = logger::log("CommandServiceTransportGrpc"));
 
@@ -136,120 +134,10 @@
           batch_factory_;
       logger::Logger log_;
 
-      std::shared_ptr<iroha::network::ConsensusGate> consensus_gate_;
+      rxcpp::observable<ConsensusGateEvent> consensus_gate_objects_;
       const int maximum_rounds_without_update_;
     };
   }  // namespace torii
 }  // namespace iroha
-=======
-namespace torii {
-  class CommandServiceTransportGrpc
-      : public iroha::protocol::CommandService_v1::Service {
-   public:
-    using TransportFactoryType =
-        shared_model::interface::AbstractTransportFactory<
-            shared_model::interface::Transaction,
-            iroha::protocol::Transaction>;
-
-    struct ConsensusGateEvent {};
-
-    /**
-     * Creates a new instance of CommandServiceTransportGrpc
-     * @param command_service - to delegate logic work
-     * @param status_bus is a common notifier for tx statuses
-     * @param status_factory - factory of statuses
-     * @param transaction_factory - factory of transactions
-     * @param batch_parser - parses of batches
-     * @param transaction_batch_factory - factory of batches of transactions
-     * @param consensus_gate_objects - events from consensus gate
-     * @param maximum_rounds_without_update - defines how long tx status
-     * stream is kept alive when no new tx statuses appear
-     * @param log to print progress
-     */
-    CommandServiceTransportGrpc(
-        std::shared_ptr<CommandService> command_service,
-        std::shared_ptr<iroha::torii::StatusBus> status_bus,
-        std::shared_ptr<shared_model::interface::TxStatusFactory>
-            status_factory,
-        std::shared_ptr<TransportFactoryType> transaction_factory,
-        std::shared_ptr<shared_model::interface::TransactionBatchParser>
-            batch_parser,
-        std::shared_ptr<shared_model::interface::TransactionBatchFactory>
-            transaction_batch_factory,
-        rxcpp::observable<ConsensusGateEvent> consensus_gate_objects,
-        int maximum_rounds_without_update,
-        logger::Logger log = logger::log("CommandServiceTransportGrpc"));
-
-    /**
-     * Torii call via grpc
-     * @param context - call context (see grpc docs for details)
-     * @param request - transaction received
-     * @param response - no actual response (grpc stub for empty answer)
-     * @return status
-     */
-    grpc::Status Torii(grpc::ServerContext *context,
-                       const iroha::protocol::Transaction *request,
-                       google::protobuf::Empty *response) override;
-
-    /**
-     * Torii call for transactions list via grpc
-     * @param context - call context (see grpc docs for details)
-     * @param request - list of transactions received
-     * @param response - no actual response (grpc stub for empty answer)
-     * @return status
-     */
-    grpc::Status ListTorii(grpc::ServerContext *context,
-                           const iroha::protocol::TxList *request,
-                           google::protobuf::Empty *response) override;
-
-    /**
-     * Status call via grpc
-     * @param context - call context
-     * @param request - TxStatusRequest object which identifies transaction
-     * uniquely
-     * @param response - ToriiResponse which contains a current state of
-     * requested transaction
-     * @return status
-     */
-    grpc::Status Status(grpc::ServerContext *context,
-                        const iroha::protocol::TxStatusRequest *request,
-                        iroha::protocol::ToriiResponse *response) override;
-
-    /**
-     * StatusStream call via grpc
-     * @param context - call context
-     * @param request - TxStatusRequest object which identifies transaction
-     * uniquely
-     * @param response_writer - grpc::ServerWriter which can repeatedly send
-     * transaction statuses back to the client
-     * @return status
-     */
-    grpc::Status StatusStream(grpc::ServerContext *context,
-                              const iroha::protocol::TxStatusRequest *request,
-                              grpc::ServerWriter<iroha::protocol::ToriiResponse>
-                                  *response_writer) override;
-
-   private:
-    /**
-     * Flat map transport transactions to shared model
-     */
-    shared_model::interface::types::SharedTxsCollectionType
-    deserializeTransactions(const iroha::protocol::TxList *request);
-
-    std::shared_ptr<CommandService> command_service_;
-    std::shared_ptr<iroha::torii::StatusBus> status_bus_;
-    std::shared_ptr<shared_model::interface::TxStatusFactory> status_factory_;
-    std::shared_ptr<TransportFactoryType> transaction_factory_;
-    std::shared_ptr<shared_model::interface::TransactionBatchParser>
-        batch_parser_;
-    std::shared_ptr<shared_model::interface::TransactionBatchFactory>
-        batch_factory_;
-    logger::Logger log_;
-
-    rxcpp::observable<ConsensusGateEvent> consensus_gate_objects_;
-    const int maximum_rounds_without_update_;
-  };
-}  // namespace torii
->>>>>>> 46c30c62
 
 #endif  // TORII_COMMAND_SERVICE_TRANSPORT_GRPC_HPP