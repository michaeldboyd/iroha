/**
 * Copyright Soramitsu Co., Ltd. All Rights Reserved.
 * SPDX-License-Identifier: Apache-2.0
 */

#ifndef TORII_COMMAND_SERVICE_IMPL_HPP
#define TORII_COMMAND_SERVICE_IMPL_HPP

#include "torii/command_service.hpp"

#include "ametsuchi/storage.hpp"
#include "cache/cache.hpp"
#include "cryptography/hash.hpp"
#include "interfaces/iroha_internal/tx_status_factory.hpp"
#include "logger/logger_fwd.hpp"
#include "torii/processor/transaction_processor.hpp"
#include "torii/status_bus.hpp"

namespace iroha {
  namespace torii {
    /**
     * Actual implementation of sync CommandServiceImpl.
     */
<<<<<<< HEAD
    CommandServiceImpl(
        std::shared_ptr<iroha::torii::TransactionProcessor> tx_processor,
        std::shared_ptr<iroha::ametsuchi::Storage> storage,
        std::shared_ptr<iroha::torii::StatusBus> status_bus,
        std::shared_ptr<shared_model::interface::TxStatusFactory>
            status_factory,
        logger::LoggerPtr log);
=======
    class CommandServiceImpl : public CommandService {
     public:
      /**
       * Creates a new instance of CommandService
       * @param tx_processor - processor of received transactions
       * @param storage - to query transactions outside the cache
       * @param status_bus is a common notifier for tx statuses
       * @param log to print progress
       */
      CommandServiceImpl(
          std::shared_ptr<iroha::torii::TransactionProcessor> tx_processor,
          std::shared_ptr<iroha::ametsuchi::Storage> storage,
          std::shared_ptr<iroha::torii::StatusBus> status_bus,
          std::shared_ptr<shared_model::interface::TxStatusFactory>
              status_factory,
          logger::Logger log = logger::log("CommandServiceImpl"));
>>>>>>> b8254c5b

      /**
       * Disable copying in any way to prevent potential issues with common
       * storage/tx_processor
       */
      CommandServiceImpl(const CommandServiceImpl &) = delete;
      CommandServiceImpl &operator=(const CommandServiceImpl &) = delete;

      void handleTransactionBatch(
          std::shared_ptr<shared_model::interface::TransactionBatch> batch)
          override;

      std::shared_ptr<shared_model::interface::TransactionResponse> getStatus(
          const shared_model::crypto::Hash &request) override;
      rxcpp::observable<
          std::shared_ptr<shared_model::interface::TransactionResponse>>
      getStatusStream(const shared_model::crypto::Hash &hash) override;

     private:
      /**
       * Execute events scheduled in run loop until it is not empty and the
       * subscriber is active
       * @param subscription - tx status subscription
       * @param run_loop - gRPC thread run loop
       */
      inline void handleEvents(rxcpp::composite_subscription &subscription,
                               rxcpp::schedulers::run_loop &run_loop);

      /**
       * Share tx status and log it
       * @param who identifier for the logging
       * @param response to be shared
       */
      void pushStatus(
          const std::string &who,
          std::shared_ptr<shared_model::interface::TransactionResponse>
              response);

      /**
       * Forward batch to transaction processor and set statuses of all
       * transactions inside it
       * @param batch to be processed
       */
      void processBatch(
          std::shared_ptr<shared_model::interface::TransactionBatch> batch);

     private:
      using CacheType = iroha::cache::Cache<
          shared_model::crypto::Hash,
          std::shared_ptr<shared_model::interface::TransactionResponse>,
          shared_model::crypto::Hash::Hasher>;

      std::shared_ptr<iroha::torii::TransactionProcessor> tx_processor_;
      std::shared_ptr<iroha::ametsuchi::Storage> storage_;
      std::shared_ptr<iroha::torii::StatusBus> status_bus_;
      std::shared_ptr<CacheType> cache_;
      std::shared_ptr<shared_model::interface::TxStatusFactory> status_factory_;

<<<<<<< HEAD
    logger::LoggerPtr log_;
  };
=======
      logger::Logger log_;
    };
>>>>>>> b8254c5b

  }  // namespace torii
}  // namespace iroha

#endif  // TORII_COMMAND_SERVICE_IMPL_HPP<|MERGE_RESOLUTION|>--- conflicted
+++ resolved
@@ -21,15 +21,6 @@
     /**
      * Actual implementation of sync CommandServiceImpl.
      */
-<<<<<<< HEAD
-    CommandServiceImpl(
-        std::shared_ptr<iroha::torii::TransactionProcessor> tx_processor,
-        std::shared_ptr<iroha::ametsuchi::Storage> storage,
-        std::shared_ptr<iroha::torii::StatusBus> status_bus,
-        std::shared_ptr<shared_model::interface::TxStatusFactory>
-            status_factory,
-        logger::LoggerPtr log);
-=======
     class CommandServiceImpl : public CommandService {
      public:
       /**
@@ -45,8 +36,7 @@
           std::shared_ptr<iroha::torii::StatusBus> status_bus,
           std::shared_ptr<shared_model::interface::TxStatusFactory>
               status_factory,
-          logger::Logger log = logger::log("CommandServiceImpl"));
->>>>>>> b8254c5b
+          logger::LoggerPtr log);
 
       /**
        * Disable copying in any way to prevent potential issues with common
@@ -105,13 +95,8 @@
       std::shared_ptr<CacheType> cache_;
       std::shared_ptr<shared_model::interface::TxStatusFactory> status_factory_;
 
-<<<<<<< HEAD
-    logger::LoggerPtr log_;
-  };
-=======
-      logger::Logger log_;
+      logger::LoggerPtr log_;
     };
->>>>>>> b8254c5b
 
   }  // namespace torii
 }  // namespace iroha
