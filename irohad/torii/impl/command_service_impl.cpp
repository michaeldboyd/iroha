/**
 * Copyright Soramitsu Co., Ltd. All Rights Reserved.
 * SPDX-License-Identifier: Apache-2.0
 */

#include "torii/impl/command_service_impl.hpp"

#include <thread>

#include "ametsuchi/block_query.hpp"
#include "common/byteutils.hpp"
#include "common/is_any.hpp"
#include "common/visitor.hpp"
#include "interfaces/iroha_internal/transaction_batch.hpp"

namespace iroha {
  namespace torii {

    CommandServiceImpl::CommandServiceImpl(
        std::shared_ptr<iroha::torii::TransactionProcessor> tx_processor,
        std::shared_ptr<iroha::ametsuchi::Storage> storage,
        std::shared_ptr<iroha::torii::StatusBus> status_bus,
        std::shared_ptr<shared_model::interface::TxStatusFactory>
            status_factory,
        logger::Logger log)
        : tx_processor_(std::move(tx_processor)),
          storage_(std::move(storage)),
          status_bus_(std::move(status_bus)),
          cache_(std::make_shared<CacheType>()),
          status_factory_(std::move(status_factory)),
          log_(std::move(log)) {
      // Notifier for all clients
      status_bus_->statuses().subscribe([this](auto response) {
        // find response for this tx in cache; if status of received response
        // isn't "greater" than cached one, dismiss received one
        auto tx_hash = response->transactionHash();
        auto cached_tx_state = cache_->findItem(tx_hash);
        if (cached_tx_state
            and response->comparePriorities(**cached_tx_state)
                != shared_model::interface::TransactionResponse::
                       PrioritiesComparisonResult::kGreater) {
          return;
        }
        cache_->addItem(tx_hash, response);
      });
    }

    void CommandServiceImpl::handleTransactionBatch(
        std::shared_ptr<shared_model::interface::TransactionBatch> batch) {
      processBatch(batch);
    }

    std::shared_ptr<shared_model::interface::TransactionResponse>
    CommandServiceImpl::getStatus(const shared_model::crypto::Hash &request) {
      auto cached = cache_->findItem(request);
      if (cached) {
        return cached.value();
      }

      auto block_query = storage_->getBlockQuery();
      if (not block_query) {
        // TODO andrei 30.11.18 IR-51 Handle database error
        log_->warn("Could not create block query. Tx: {}", request.hex());
        return status_factory_->makeNotReceived(request);
      }

      auto status = block_query->checkTxPresence(request);
      if (not status) {
        // TODO andrei 30.11.18 IR-51 Handle database error
        log_->warn("Check tx presence database error. Tx: {}", request.hex());
        return status_factory_->makeNotReceived(request);
      }

      return iroha::visit_in_place(
          *status,
          [this, &request](
              const iroha::ametsuchi::tx_cache_status_responses::Missing &)
              -> std::shared_ptr<shared_model::interface::TransactionResponse> {
            log_->warn("Asked non-existing tx: {}", request.hex());
            return status_factory_->makeNotReceived(request);
          },
          [this, &request](const auto &) {
            std::shared_ptr<shared_model::interface::TransactionResponse>
                response = status_factory_->makeCommitted(request);
            cache_->addItem(request, response);
            return response;
          });
    }

<<<<<<< HEAD
    /**
     * Statuses considered final for streaming. Observable stops value emission
     * after receiving a value of one of the following types
     * @tparam T concrete response type
     */
    template <typename T>
    constexpr bool FinalStatusValue =
        iroha::is_any<std::decay_t<T>,
                      shared_model::interface::StatelessFailedTxResponse,
                      shared_model::interface::StatefulFailedTxResponse,
                      shared_model::interface::CommittedTxResponse,
                      shared_model::interface::MstExpiredResponse>::value;

    rxcpp::observable<
        std::shared_ptr<shared_model::interface::TransactionResponse>>
    CommandServiceImpl::getStatusStream(
        const shared_model::crypto::Hash &hash) {
      using ResponsePtrType =
          std::shared_ptr<shared_model::interface::TransactionResponse>;
      auto initial_status = cache_->findItem(hash).value_or([&] {
        log_->debug("tx is not received: {}", hash);
        return status_factory_->makeNotReceived(hash);
      }());
      return status_bus_
          ->statuses()
          // prepend initial status
          .start_with(initial_status)
          // select statuses with requested hash
          .filter([&](auto response) {
            return response->transactionHash() == hash;
          })
          // successfully complete the observable if final status is received.
          // final status is included in the observable
          .template lift<ResponsePtrType>(
              [](rxcpp::subscriber<ResponsePtrType> dest) {
                return rxcpp::make_subscriber<ResponsePtrType>(
                    dest, [=](ResponsePtrType response) {
                      dest.on_next(response);
                      iroha::visit_in_place(
                          response->get(),
                          [dest](const auto &resp)
                              -> std::enable_if_t<
                                  FinalStatusValue<decltype(resp)>> {
                            dest.on_completed();
                          },
                          [](const auto &resp)
                              -> std::enable_if_t<
                                  not FinalStatusValue<decltype(resp)>>{});
                    });
=======
    return iroha::visit_in_place(
        *status,
        [this,
         &request](const iroha::ametsuchi::tx_cache_status_responses::Missing &)
            -> std::shared_ptr<shared_model::interface::TransactionResponse> {
          log_->warn("Asked non-existing tx: {}", request.hex());
          return status_factory_->makeNotReceived(request);
        },
        [this, &request](const auto &) {
          std::shared_ptr<shared_model::interface::TransactionResponse>
              response = status_factory_->makeCommitted(request);
          cache_->addItem(request, response);
          return response;
        });
  }

  /**
   * Statuses considered final for streaming. Observable stops value emission
   * after receiving a value of one of the following types
   * @tparam T concrete response type
   */
  template <typename T>
  constexpr bool FinalStatusValue =
      iroha::is_any<std::decay_t<T>,
                    shared_model::interface::StatelessFailedTxResponse,
                    shared_model::interface::StatefulFailedTxResponse,
                    shared_model::interface::CommittedTxResponse,
                    shared_model::interface::MstExpiredResponse>::value;

  rxcpp::observable<
      std::shared_ptr<shared_model::interface::TransactionResponse>>
  CommandServiceImpl::getStatusStream(const shared_model::crypto::Hash &hash) {
    using ResponsePtrType =
        std::shared_ptr<shared_model::interface::TransactionResponse>;
    auto initial_status = cache_->findItem(hash).value_or([&] {
      log_->debug("tx is not received: {}", hash);
      return status_factory_->makeNotReceived(hash);
    }());
    return status_bus_
        ->statuses()
        // prepend initial status
        .start_with(initial_status)
        // select statuses with requested hash
        .filter([hash](auto response) {
          return response->transactionHash() == hash;
        })
        // successfully complete the observable if final status is received.
        // final status is included in the observable
        .template lift<ResponsePtrType>([](rxcpp::subscriber<ResponsePtrType>
                                               dest) {
          return rxcpp::make_subscriber<ResponsePtrType>(
              dest, [=](ResponsePtrType response) {
                dest.on_next(response);
                iroha::visit_in_place(
                    response->get(),
                    [dest](const auto &resp)
                        -> std::enable_if_t<FinalStatusValue<decltype(resp)>> {
                      dest.on_completed();
                    },
                    [](const auto &resp)
                        -> std::enable_if_t<
                            not FinalStatusValue<decltype(resp)>>{});
>>>>>>> 46c30c62
              });
    }

    void CommandServiceImpl::pushStatus(
        const std::string &who,
        std::shared_ptr<shared_model::interface::TransactionResponse>
            response) {
      log_->debug("{}: adding item to cache: {}", who, *response);
      status_bus_->publish(response);
    }

    void CommandServiceImpl::processBatch(
        std::shared_ptr<shared_model::interface::TransactionBatch> batch) {
      tx_processor_->batchHandle(batch);
      const auto &txs = batch->transactions();
      std::for_each(txs.begin(), txs.end(), [this](const auto &tx) {
        const auto &tx_hash = tx->hash();
        auto found = cache_->findItem(tx_hash);
        // StatlessValid status goes only after
        // EnoughSignaturesCollectedResponse So doesn't skip publishing status
        // after it
        if (found
            and iroha::visit_in_place(
                    found.value()->get(),
                    [](const shared_model::interface::
                           EnoughSignaturesCollectedResponse &) {
                      return false;
                    },
                    [](auto &) { return true; })
            and tx->quorum() < 2) {
          log_->warn("Found transaction {} in cache, ignoring", tx_hash.hex());
          return;
        }

        this->pushStatus("ToriiBatchProcessor",
                         status_factory_->makeStatelessValid(tx_hash));
      });
    }

  }  // namespace torii
}  // namespace iroha<|MERGE_RESOLUTION|>--- conflicted
+++ resolved
@@ -87,7 +87,6 @@
           });
     }
 
-<<<<<<< HEAD
     /**
      * Statuses considered final for streaming. Observable stops value emission
      * after receiving a value of one of the following types
@@ -116,7 +115,7 @@
           // prepend initial status
           .start_with(initial_status)
           // select statuses with requested hash
-          .filter([&](auto response) {
+          .filter([hash](auto response) {
             return response->transactionHash() == hash;
           })
           // successfully complete the observable if final status is received.
@@ -137,70 +136,6 @@
                               -> std::enable_if_t<
                                   not FinalStatusValue<decltype(resp)>>{});
                     });
-=======
-    return iroha::visit_in_place(
-        *status,
-        [this,
-         &request](const iroha::ametsuchi::tx_cache_status_responses::Missing &)
-            -> std::shared_ptr<shared_model::interface::TransactionResponse> {
-          log_->warn("Asked non-existing tx: {}", request.hex());
-          return status_factory_->makeNotReceived(request);
-        },
-        [this, &request](const auto &) {
-          std::shared_ptr<shared_model::interface::TransactionResponse>
-              response = status_factory_->makeCommitted(request);
-          cache_->addItem(request, response);
-          return response;
-        });
-  }
-
-  /**
-   * Statuses considered final for streaming. Observable stops value emission
-   * after receiving a value of one of the following types
-   * @tparam T concrete response type
-   */
-  template <typename T>
-  constexpr bool FinalStatusValue =
-      iroha::is_any<std::decay_t<T>,
-                    shared_model::interface::StatelessFailedTxResponse,
-                    shared_model::interface::StatefulFailedTxResponse,
-                    shared_model::interface::CommittedTxResponse,
-                    shared_model::interface::MstExpiredResponse>::value;
-
-  rxcpp::observable<
-      std::shared_ptr<shared_model::interface::TransactionResponse>>
-  CommandServiceImpl::getStatusStream(const shared_model::crypto::Hash &hash) {
-    using ResponsePtrType =
-        std::shared_ptr<shared_model::interface::TransactionResponse>;
-    auto initial_status = cache_->findItem(hash).value_or([&] {
-      log_->debug("tx is not received: {}", hash);
-      return status_factory_->makeNotReceived(hash);
-    }());
-    return status_bus_
-        ->statuses()
-        // prepend initial status
-        .start_with(initial_status)
-        // select statuses with requested hash
-        .filter([hash](auto response) {
-          return response->transactionHash() == hash;
-        })
-        // successfully complete the observable if final status is received.
-        // final status is included in the observable
-        .template lift<ResponsePtrType>([](rxcpp::subscriber<ResponsePtrType>
-                                               dest) {
-          return rxcpp::make_subscriber<ResponsePtrType>(
-              dest, [=](ResponsePtrType response) {
-                dest.on_next(response);
-                iroha::visit_in_place(
-                    response->get(),
-                    [dest](const auto &resp)
-                        -> std::enable_if_t<FinalStatusValue<decltype(resp)>> {
-                      dest.on_completed();
-                    },
-                    [](const auto &resp)
-                        -> std::enable_if_t<
-                            not FinalStatusValue<decltype(resp)>>{});
->>>>>>> 46c30c62
               });
     }
 
