/**
 * Copyright Soramitsu Co., Ltd. All Rights Reserved.
 * SPDX-License-Identifier: Apache-2.0
 */

#include "torii/impl/command_service_impl.hpp"

#include <thread>

#include "ametsuchi/block_query.hpp"
#include "common/byteutils.hpp"
#include "common/is_any.hpp"
#include "common/visitor.hpp"
#include "interfaces/iroha_internal/transaction_batch.hpp"
#include "logger/logger.hpp"

<<<<<<< HEAD
namespace torii {

  CommandServiceImpl::CommandServiceImpl(
      std::shared_ptr<iroha::torii::TransactionProcessor> tx_processor,
      std::shared_ptr<iroha::ametsuchi::Storage> storage,
      std::shared_ptr<iroha::torii::StatusBus> status_bus,
      std::shared_ptr<shared_model::interface::TxStatusFactory> status_factory,
      logger::LoggerPtr log)
      : tx_processor_(std::move(tx_processor)),
        storage_(std::move(storage)),
        status_bus_(std::move(status_bus)),
        cache_(std::make_shared<CacheType>()),
        status_factory_(std::move(status_factory)),
        log_(std::move(log)) {
    // Notifier for all clients
    status_bus_->statuses().subscribe([this](auto response) {
      // find response for this tx in cache; if status of received response
      // isn't "greater" than cached one, dismiss received one
      auto tx_hash = response->transactionHash();
      auto cached_tx_state = cache_->findItem(tx_hash);
      if (cached_tx_state
          and response->comparePriorities(**cached_tx_state)
              != shared_model::interface::TransactionResponse::
                     PrioritiesComparisonResult::kGreater) {
        return;
      }
      cache_->addItem(tx_hash, response);
    });
  }

  void CommandServiceImpl::handleTransactionBatch(
      std::shared_ptr<shared_model::interface::TransactionBatch> batch) {
    processBatch(batch);
  }

  std::shared_ptr<shared_model::interface::TransactionResponse>
  CommandServiceImpl::getStatus(const shared_model::crypto::Hash &request) {
    auto cached = cache_->findItem(request);
    if (cached) {
      return cached.value();
=======
namespace iroha {
  namespace torii {

    CommandServiceImpl::CommandServiceImpl(
        std::shared_ptr<iroha::torii::TransactionProcessor> tx_processor,
        std::shared_ptr<iroha::ametsuchi::Storage> storage,
        std::shared_ptr<iroha::torii::StatusBus> status_bus,
        std::shared_ptr<shared_model::interface::TxStatusFactory>
            status_factory,
        logger::Logger log)
        : tx_processor_(std::move(tx_processor)),
          storage_(std::move(storage)),
          status_bus_(std::move(status_bus)),
          cache_(std::make_shared<CacheType>()),
          status_factory_(std::move(status_factory)),
          log_(std::move(log)) {
      // Notifier for all clients
      status_bus_->statuses().subscribe([this](auto response) {
        // find response for this tx in cache; if status of received response
        // isn't "greater" than cached one, dismiss received one
        auto tx_hash = response->transactionHash();
        auto cached_tx_state = cache_->findItem(tx_hash);
        if (cached_tx_state
            and response->comparePriorities(**cached_tx_state)
                != shared_model::interface::TransactionResponse::
                       PrioritiesComparisonResult::kGreater) {
          return;
        }
        cache_->addItem(tx_hash, response);
      });
>>>>>>> b8254c5b
    }

    void CommandServiceImpl::handleTransactionBatch(
        std::shared_ptr<shared_model::interface::TransactionBatch> batch) {
      processBatch(batch);
    }

    std::shared_ptr<shared_model::interface::TransactionResponse>
    CommandServiceImpl::getStatus(const shared_model::crypto::Hash &request) {
      auto cached = cache_->findItem(request);
      if (cached) {
        return cached.value();
      }

      auto block_query = storage_->getBlockQuery();
      if (not block_query) {
        // TODO andrei 30.11.18 IR-51 Handle database error
        log_->warn("Could not create block query. Tx: {}", request.hex());
        return status_factory_->makeNotReceived(request);
      }

      auto status = block_query->checkTxPresence(request);
      if (not status) {
        // TODO andrei 30.11.18 IR-51 Handle database error
        log_->warn("Check tx presence database error. Tx: {}", request.hex());
        return status_factory_->makeNotReceived(request);
      }

      return iroha::visit_in_place(
          *status,
          [this, &request](
              const iroha::ametsuchi::tx_cache_status_responses::Missing &)
              -> std::shared_ptr<shared_model::interface::TransactionResponse> {
            log_->warn("Asked non-existing tx: {}", request.hex());
            return status_factory_->makeNotReceived(request);
          },
          [this, &request](const auto &) {
            std::shared_ptr<shared_model::interface::TransactionResponse>
                response = status_factory_->makeCommitted(request);
            cache_->addItem(request, response);
            return response;
          });
    }

    /**
     * Statuses considered final for streaming. Observable stops value emission
     * after receiving a value of one of the following types
     * @tparam T concrete response type
     */
    template <typename T>
    constexpr bool FinalStatusValue =
        iroha::is_any<std::decay_t<T>,
                      shared_model::interface::StatelessFailedTxResponse,
                      shared_model::interface::StatefulFailedTxResponse,
                      shared_model::interface::CommittedTxResponse,
                      shared_model::interface::MstExpiredResponse,
                      shared_model::interface::RejectedTxResponse>::value;

    rxcpp::observable<
        std::shared_ptr<shared_model::interface::TransactionResponse>>
    CommandServiceImpl::getStatusStream(
        const shared_model::crypto::Hash &hash) {
      using ResponsePtrType =
          std::shared_ptr<shared_model::interface::TransactionResponse>;
      auto initial_status = cache_->findItem(hash).value_or([&] {
        log_->debug("tx is not received: {}", hash);
        return status_factory_->makeNotReceived(hash);
      }());
      return status_bus_
          ->statuses()
          // prepend initial status
          .start_with(initial_status)
          // select statuses with requested hash
          .filter([hash](auto response) {
            return response->transactionHash() == hash;
          })
          // successfully complete the observable if final status is received.
          // final status is included in the observable
          .template lift<ResponsePtrType>(
              [](rxcpp::subscriber<ResponsePtrType> dest) {
                return rxcpp::make_subscriber<ResponsePtrType>(
                    dest, [=](ResponsePtrType response) {
                      dest.on_next(response);
                      iroha::visit_in_place(
                          response->get(),
                          [dest](const auto &resp)
                              -> std::enable_if_t<
                                  FinalStatusValue<decltype(resp)>> {
                            dest.on_completed();
                          },
                          [](const auto &resp)
                              -> std::enable_if_t<
                                  not FinalStatusValue<decltype(resp)>>{});
                    });
              });
    }

    void CommandServiceImpl::pushStatus(
        const std::string &who,
        std::shared_ptr<shared_model::interface::TransactionResponse>
            response) {
      log_->debug("{}: adding item to cache: {}", who, *response);
      status_bus_->publish(response);
    }

    void CommandServiceImpl::processBatch(
        std::shared_ptr<shared_model::interface::TransactionBatch> batch) {
      tx_processor_->batchHandle(batch);
      const auto &txs = batch->transactions();
      std::for_each(txs.begin(), txs.end(), [this](const auto &tx) {
        const auto &tx_hash = tx->hash();
        auto found = cache_->findItem(tx_hash);
        // StatlessValid status goes only after
        // EnoughSignaturesCollectedResponse So doesn't skip publishing status
        // after it
        if (found
            and iroha::visit_in_place(
                    found.value()->get(),
                    [](const shared_model::interface::
                           EnoughSignaturesCollectedResponse &) {
                      return false;
                    },
                    [](auto &) { return true; })
            and tx->quorum() < 2) {
          log_->warn("Found transaction {} in cache, ignoring", tx_hash.hex());
          return;
        }

        this->pushStatus("ToriiBatchProcessor",
                         status_factory_->makeStatelessValid(tx_hash));
      });
    }

  }  // namespace torii
}  // namespace iroha<|MERGE_RESOLUTION|>--- conflicted
+++ resolved
@@ -14,48 +14,6 @@
 #include "interfaces/iroha_internal/transaction_batch.hpp"
 #include "logger/logger.hpp"
 
-<<<<<<< HEAD
-namespace torii {
-
-  CommandServiceImpl::CommandServiceImpl(
-      std::shared_ptr<iroha::torii::TransactionProcessor> tx_processor,
-      std::shared_ptr<iroha::ametsuchi::Storage> storage,
-      std::shared_ptr<iroha::torii::StatusBus> status_bus,
-      std::shared_ptr<shared_model::interface::TxStatusFactory> status_factory,
-      logger::LoggerPtr log)
-      : tx_processor_(std::move(tx_processor)),
-        storage_(std::move(storage)),
-        status_bus_(std::move(status_bus)),
-        cache_(std::make_shared<CacheType>()),
-        status_factory_(std::move(status_factory)),
-        log_(std::move(log)) {
-    // Notifier for all clients
-    status_bus_->statuses().subscribe([this](auto response) {
-      // find response for this tx in cache; if status of received response
-      // isn't "greater" than cached one, dismiss received one
-      auto tx_hash = response->transactionHash();
-      auto cached_tx_state = cache_->findItem(tx_hash);
-      if (cached_tx_state
-          and response->comparePriorities(**cached_tx_state)
-              != shared_model::interface::TransactionResponse::
-                     PrioritiesComparisonResult::kGreater) {
-        return;
-      }
-      cache_->addItem(tx_hash, response);
-    });
-  }
-
-  void CommandServiceImpl::handleTransactionBatch(
-      std::shared_ptr<shared_model::interface::TransactionBatch> batch) {
-    processBatch(batch);
-  }
-
-  std::shared_ptr<shared_model::interface::TransactionResponse>
-  CommandServiceImpl::getStatus(const shared_model::crypto::Hash &request) {
-    auto cached = cache_->findItem(request);
-    if (cached) {
-      return cached.value();
-=======
 namespace iroha {
   namespace torii {
 
@@ -65,7 +23,7 @@
         std::shared_ptr<iroha::torii::StatusBus> status_bus,
         std::shared_ptr<shared_model::interface::TxStatusFactory>
             status_factory,
-        logger::Logger log)
+        logger::LoggerPtr log)
         : tx_processor_(std::move(tx_processor)),
           storage_(std::move(storage)),
           status_bus_(std::move(status_bus)),
@@ -86,7 +44,6 @@
         }
         cache_->addItem(tx_hash, response);
       });
->>>>>>> b8254c5b
     }
 
     void CommandServiceImpl::handleTransactionBatch(
