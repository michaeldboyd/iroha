/**
 * Copyright Soramitsu Co., Ltd. All Rights Reserved.
 * SPDX-License-Identifier: Apache-2.0
 */

#include "common/default_constructible_unary_fn.hpp"  // non-copyable value workaround

#include "torii/impl/command_service_transport_grpc.hpp"

#include <iterator>

#include <boost/format.hpp>
#include <boost/range/adaptor/filtered.hpp>
#include <boost/range/adaptor/transformed.hpp>
#include "backend/protobuf/transaction_responses/proto_tx_response.hpp"
#include "common/timeout.hpp"
#include "interfaces/iroha_internal/transaction_batch.hpp"
#include "interfaces/transaction.hpp"

namespace torii {

  CommandServiceTransportGrpc::CommandServiceTransportGrpc(
      std::shared_ptr<CommandService> command_service,
      std::shared_ptr<iroha::torii::StatusBus> status_bus,
      std::chrono::milliseconds initial_timeout,
      std::chrono::milliseconds nonfinal_timeout,
      std::shared_ptr<shared_model::interface::TxStatusFactory> status_factory,
      std::shared_ptr<TransportFactoryType> transaction_factory,
      std::shared_ptr<shared_model::interface::TransactionBatchParser>
          batch_parser,
      std::shared_ptr<shared_model::interface::TransactionBatchFactory>
          transaction_batch_factory,
      logger::Logger log)
      : command_service_(std::move(command_service)),
        status_bus_(std::move(status_bus)),
        initial_timeout_(initial_timeout),
        nonfinal_timeout_(nonfinal_timeout),
        status_factory_(std::move(status_factory)),
        transaction_factory_(std::move(transaction_factory)),
        batch_parser_(std::move(batch_parser)),
        batch_factory_(std::move(transaction_batch_factory)),
        log_(std::move(log)) {}

  grpc::Status CommandServiceTransportGrpc::Torii(
      grpc::ServerContext *context,
      const iroha::protocol::Transaction *request,
      google::protobuf::Empty *response) {
    iroha::protocol::TxList single_tx_list;
    *single_tx_list.add_transactions() = *request;
    return ListTorii(context, &single_tx_list, response);
  }

  namespace {
    /**
     * Form an error message, which is to be shared between all transactions, if
     * there are several of them, or individual message, if there's only one
     * @param tx_hashes is non empty hash list to form error message from
     * @param error of those tx(s)
     * @return message
     */
    std::string formErrorMessage(
        const std::vector<shared_model::crypto::Hash> &tx_hashes,
        const std::string &error) {
      if (tx_hashes.size() == 1) {
        return (boost::format("Stateless invalid tx, error: %s, hash: %s")
                % error % tx_hashes[0].hex())
            .str();
      }

      std::string folded_hashes =
          std::accumulate(std::next(tx_hashes.begin()),
                          tx_hashes.end(),
                          tx_hashes[0].hex(),
                          [](auto &&acc, const auto &h) -> std::string {
                            return acc + ", " + h.hex();
                          });

      return (boost::format(
                  "Stateless invalid tx in transaction sequence, error: %s\n"
                  "Hash list: [%s]")
              % error % folded_hashes)
          .str();
    }
  }  // namespace

  shared_model::interface::types::SharedTxsCollectionType
  CommandServiceTransportGrpc::deserializeTransactions(
      const iroha::protocol::TxList *request) {
    shared_model::interface::types::SharedTxsCollectionType tx_collection;
    for (const auto &tx : request->transactions()) {
      transaction_factory_->build(tx).match(
          [&tx_collection](
              iroha::expected::Value<
                  std::unique_ptr<shared_model::interface::Transaction>> &v) {
            tx_collection.emplace_back(std::move(v).value);
          },
          [this](iroha::expected::Error<TransportFactoryType::Error> &error) {
            status_bus_->publish(status_factory_->makeStatelessFail(
                error.error.hash,
                shared_model::interface::TxStatusFactory::TransactionError{
                    error.error.error, 0, 0}));
          });
    }
    return tx_collection;
  }

  grpc::Status CommandServiceTransportGrpc::ListTorii(
      grpc::ServerContext *context,
      const iroha::protocol::TxList *request,
      google::protobuf::Empty *response) {
    auto transactions = deserializeTransactions(request);

    auto batches = batch_parser_->parseBatches(transactions);

    for (auto &batch : batches) {
      batch_factory_->createTransactionBatch(batch).match(
          [&](iroha::expected::Value<std::unique_ptr<
                  shared_model::interface::TransactionBatch>> &value) {
            this->command_service_->handleTransactionBatch(
                std::move(value).value);
          },
          [&](iroha::expected::Error<std::string> &error) {
            std::vector<shared_model::crypto::Hash> hashes;

            std::transform(batch.begin(),
                           batch.end(),
                           std::back_inserter(hashes),
                           [](const auto &tx) { return tx->hash(); });

            auto error_msg = formErrorMessage(hashes, error.error);
            // set error response for each transaction in a batch candidate
            std::for_each(
                hashes.begin(), hashes.end(), [this, &error_msg](auto &hash) {
                  status_bus_->publish(status_factory_->makeStatelessFail(
                      hash,
                      shared_model::interface::TxStatusFactory::
                          TransactionError{error_msg, 0, 0}));
                });
          });
    }

    return grpc::Status::OK;
  }

  grpc::Status CommandServiceTransportGrpc::Status(
      grpc::ServerContext *context,
      const iroha::protocol::TxStatusRequest *request,
      iroha::protocol::ToriiResponse *response) {
    *response =
        std::static_pointer_cast<shared_model::proto::TransactionResponse>(
            command_service_->getStatus(
                shared_model::crypto::Hash::fromHexString(request->tx_hash())))
            ->getTransport();
    return grpc::Status::OK;
  }

  namespace {
    void handleEvents(rxcpp::composite_subscription &subscription,
                      rxcpp::schedulers::run_loop &run_loop) {
      while (subscription.is_subscribed() or not run_loop.empty()) {
        run_loop.dispatch();
      }
    }
  }  // namespace

  grpc::Status CommandServiceTransportGrpc::StatusStream(
      grpc::ServerContext *context,
      const iroha::protocol::TxStatusRequest *request,
      grpc::ServerWriter<iroha::protocol::ToriiResponse> *response_writer) {
    rxcpp::schedulers::run_loop rl;

    auto current_thread =
        rxcpp::observe_on_one_worker(rxcpp::schedulers::make_run_loop(rl));

    rxcpp::composite_subscription subscription;

    auto hash = shared_model::crypto::Hash::fromHexString(request->tx_hash());

    auto client_id_format = boost::format("Peer: '%s', %s");
    std::string client_id =
        (client_id_format % context->peer() % hash.toString()).str();

    command_service_
        ->getStatusStream(hash)
        // convert to transport objects
        .map([&](auto response) {
<<<<<<< HEAD
          log_->info("mapped {}, {}", response->toString(), client_id);
=======
          log_->debug("mapped {}, {}", *response, client_id);
>>>>>>> 5805ec5d
          return std::static_pointer_cast<
                     shared_model::proto::TransactionResponse>(response)
              ->getTransport();
        })
        // set a corresponding observable timeout based on status value
        .lift<iroha::protocol::ToriiResponse>(
            iroha::makeTimeout<iroha::protocol::ToriiResponse>(
                [&](const auto &response) {
                  return response.tx_status()
                          == iroha::protocol::TxStatus::NOT_RECEIVED
                      ? initial_timeout_
                      : nonfinal_timeout_;
                },
                current_thread))
        // complete the observable if client is disconnected
        .take_while([=](const auto &) {
          auto is_cancelled = context->IsCancelled();
          if (is_cancelled) {
            log_->debug("client unsubscribed, {}", client_id);
          }
          return not is_cancelled;
        })
        .subscribe(subscription,
                   [&](iroha::protocol::ToriiResponse response) {
                     if (response_writer->Write(response)) {
                       log_->debug("status written, {}", client_id);
                     }
                   },
                   [&](std::exception_ptr ep) {
                     log_->debug("processing timeout, {}", client_id);
                   },
                   [&] { log_->debug("stream done, {}", client_id); });

    // run loop while subscription is active or there are pending events in
    // the queue
    handleEvents(subscription, rl);

    log_->debug("status stream done, {}", client_id);
    return grpc::Status::OK;
  }
}  // namespace torii<|MERGE_RESOLUTION|>--- conflicted
+++ resolved
@@ -184,11 +184,7 @@
         ->getStatusStream(hash)
         // convert to transport objects
         .map([&](auto response) {
-<<<<<<< HEAD
-          log_->info("mapped {}, {}", response->toString(), client_id);
-=======
-          log_->debug("mapped {}, {}", *response, client_id);
->>>>>>> 5805ec5d
+          log_->info("mapped {}, {}", *response, client_id);
           return std::static_pointer_cast<
                      shared_model::proto::TransactionResponse>(response)
               ->getTransport();
