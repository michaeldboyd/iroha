/**
 * Copyright Soramitsu Co., Ltd. All Rights Reserved.
 * SPDX-License-Identifier: Apache-2.0
 */

#ifndef TORII_COMMAND_CLIENT_HPP
#define TORII_COMMAND_CLIENT_HPP

#include <endpoint.grpc.pb.h>
#include <grpc++/grpc++.h>
#include <memory>
#include <thread>

#include "logger/logger_fwd.hpp"

namespace torii {

  /**
   * CommandSyncClient
   */
  class CommandSyncClient {
   public:
<<<<<<< HEAD
    CommandSyncClient(const std::string &ip,
                      size_t port,
                      logger::LoggerPtr log);
=======
    CommandSyncClient(
        std::unique_ptr<iroha::protocol::CommandService_v1::StubInterface> stub,
        logger::Logger log = logger::log("CommandSyncClient"));
>>>>>>> b8254c5b

    /**
     * requests tx to a torii server and returns response (blocking, sync)
     * @param tx
     * @return grpc::Status - returns connection is success or not.
     */
    grpc::Status Torii(const iroha::protocol::Transaction &tx) const;

    /**
     * requests list of txs to a torii server and returns response
     * @param tx_list
     * @return grpc::Status - returns connection is success or not.
     */
    grpc::Status ListTorii(const iroha::protocol::TxList &tx_list) const;

    /**
     * @param tx
     * @param response returns ToriiResponse if succeeded
     * @return grpc::Status - returns connection is success or not.
     */
    grpc::Status Status(const iroha::protocol::TxStatusRequest &tx,
                        iroha::protocol::ToriiResponse &response) const;

    /**
     * Acquires stream of transaction statuses from the request
     * moment until final.
     * @param tx - transaction to send.
     * @param response - vector of all statuses during tx pipeline.
     */
    void StatusStream(
        const iroha::protocol::TxStatusRequest &tx,
        std::vector<iroha::protocol::ToriiResponse> &response) const;

   private:
<<<<<<< HEAD
    std::unique_ptr<iroha::protocol::CommandService_v1::Stub> stub_;
    logger::LoggerPtr log_;
=======
    std::unique_ptr<iroha::protocol::CommandService_v1::StubInterface> stub_;
    logger::Logger log_;
>>>>>>> b8254c5b
  };

}  // namespace torii

#endif  // TORII_COMMAND_CLIENT_HPP<|MERGE_RESOLUTION|>--- conflicted
+++ resolved
@@ -20,15 +20,9 @@
    */
   class CommandSyncClient {
    public:
-<<<<<<< HEAD
-    CommandSyncClient(const std::string &ip,
-                      size_t port,
-                      logger::LoggerPtr log);
-=======
     CommandSyncClient(
         std::unique_ptr<iroha::protocol::CommandService_v1::StubInterface> stub,
-        logger::Logger log = logger::log("CommandSyncClient"));
->>>>>>> b8254c5b
+        logger::LoggerPtr log);
 
     /**
      * requests tx to a torii server and returns response (blocking, sync)
@@ -63,13 +57,8 @@
         std::vector<iroha::protocol::ToriiResponse> &response) const;
 
    private:
-<<<<<<< HEAD
-    std::unique_ptr<iroha::protocol::CommandService_v1::Stub> stub_;
+    std::unique_ptr<iroha::protocol::CommandService_v1::StubInterface> stub_;
     logger::LoggerPtr log_;
-=======
-    std::unique_ptr<iroha::protocol::CommandService_v1::StubInterface> stub_;
-    logger::Logger log_;
->>>>>>> b8254c5b
   };
 
 }  // namespace torii
