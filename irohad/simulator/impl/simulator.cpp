/**
 * Copyright Soramitsu Co., Ltd. All Rights Reserved.
 * SPDX-License-Identifier: Apache-2.0
 */

#include "simulator/impl/simulator.hpp"

#include <boost/range/adaptor/map.hpp>
#include <boost/range/adaptor/transformed.hpp>
#include "common/bind.hpp"
#include "interfaces/iroha_internal/block.hpp"
#include "interfaces/iroha_internal/proposal.hpp"

namespace iroha {
  namespace simulator {

    Simulator::Simulator(
        std::shared_ptr<network::OrderingGate> ordering_gate,
        std::shared_ptr<validation::StatefulValidator> statefulValidator,
        std::shared_ptr<ametsuchi::TemporaryFactory> factory,
        std::shared_ptr<ametsuchi::BlockQueryFactory> block_query_factory,
        std::shared_ptr<shared_model::crypto::CryptoModelSigner<>>
            crypto_signer,
        std::unique_ptr<shared_model::interface::UnsafeBlockFactory>
            block_factory)
        : validator_(std::move(statefulValidator)),
          ametsuchi_factory_(std::move(factory)),
          block_query_factory_(block_query_factory),
          crypto_signer_(std::move(crypto_signer)),
          block_factory_(std::move(block_factory)),
          log_(logger::log("Simulator")) {
      ordering_gate->onProposal().subscribe(
          proposal_subscription_, [this](const network::OrderingEvent &event) {
            if (event.proposal) {
              this->processProposal(*getProposalUnsafe(event), event.round);
            } else {
              notifier_.get_subscriber().on_next(
                  VerifiedProposalCreatorEvent{boost::none, event.round});
            }
          });

      notifier_.get_observable().subscribe(
          verified_proposal_subscription_,
<<<<<<< HEAD
          [this](const VerifiedProposalCreatorEvent &event) {
            if (event.verified_proposal_result) {
              this->processVerifiedProposal(
                  getVerifiedProposalUnsafe(event)->first, event.round);
            } else {
              block_notifier_.get_subscriber().on_next(
                  BlockCreatorEvent{boost::none, event.round});
            }
=======
          [this](std::shared_ptr<iroha::validation::VerifiedProposalAndErrors>
                     verified_proposal_and_errors) {
            this->process_verified_proposal(verified_proposal_and_errors);
>>>>>>> 1c33225a
          });
    }

    Simulator::~Simulator() {
      proposal_subscription_.unsubscribe();
      verified_proposal_subscription_.unsubscribe();
    }

    rxcpp::observable<VerifiedProposalCreatorEvent>
    Simulator::onVerifiedProposal() {
      return notifier_.get_observable();
    }

    void Simulator::processProposal(
        const shared_model::interface::Proposal &proposal,
        const consensus::Round &round) {
      log_->info("process proposal");

      // Get last block from local ledger
      if (auto block_query_opt = block_query_factory_->createBlockQuery()) {
        auto block_var = block_query_opt.value()->getTopBlock();
        if (auto e = boost::get<expected::Error<std::string>>(&block_var)) {
          log_->warn("Could not fetch last block: " + e->error);
          return;
        }

        last_block = boost::get<expected::Value<
            std::shared_ptr<shared_model::interface::Block>>>(&block_var)
                         ->value;
      } else {
        log_->error("could not create block query");
        return;
      }

      if (last_block->height() + 1 != proposal.height()) {
        log_->warn("Last block height: {}, proposal height: {}",
                   last_block->height(),
                   proposal.height());
        return;
      }

      auto temporary_wsv_var = ametsuchi_factory_->createTemporaryWsv();
      if (auto e =
              boost::get<expected::Error<std::string>>(&temporary_wsv_var)) {
        log_->error("could not create temporary storage: {}", e->error);
        return;
      }

      auto storage = std::move(
          boost::get<expected::Value<std::unique_ptr<ametsuchi::TemporaryWsv>>>(
              &temporary_wsv_var)
              ->value);

      std::shared_ptr<iroha::validation::VerifiedProposalAndErrors>
          validated_proposal_and_errors =
              validator_->validate(proposal, *storage);
      ametsuchi_factory_->prepareBlock(std::move(storage));

      notifier_.get_subscriber().on_next(
          VerifiedProposalCreatorEvent{validated_proposal_and_errors, round});
    }

<<<<<<< HEAD
    void Simulator::processVerifiedProposal(
        const std::shared_ptr<shared_model::interface::Proposal> &proposal,
        const consensus::Round &round) {
=======
    void Simulator::process_verified_proposal(
        const std::shared_ptr<iroha::validation::VerifiedProposalAndErrors>
            &verified_proposal_and_errors) {
>>>>>>> 1c33225a
      log_->info("process verified proposal");

      auto height = block_query_factory_->createBlockQuery() |
          [&](const auto &block_query) {
            return block_query->getTopBlockHeight() + 1;
          };
      if (not height) {
        log_->error("Unable to query top block height");
        return;
      }
      const auto &proposal = verified_proposal_and_errors->verified_proposal;
      const auto &rejected_tx_hashes =
          verified_proposal_and_errors->rejected_transactions
          | boost::adaptors::map_keys;
      std::shared_ptr<shared_model::interface::Block> block =
          block_factory_->unsafeCreateBlock(height,
                                            last_block->hash(),
                                            proposal->createdTime(),
<<<<<<< HEAD
                                            proposal->transactions());
=======
                                            proposal->transactions(),
                                            rejected_tx_hashes);
>>>>>>> 1c33225a
      crypto_signer_->sign(*block);
      block_notifier_.get_subscriber().on_next(
          BlockCreatorEvent{RoundData{proposal, block}, round});
    }

    rxcpp::observable<BlockCreatorEvent> Simulator::onBlock() {
      return block_notifier_.get_observable();
    }

  }  // namespace simulator
}  // namespace iroha<|MERGE_RESOLUTION|>--- conflicted
+++ resolved
@@ -41,20 +41,14 @@
 
       notifier_.get_observable().subscribe(
           verified_proposal_subscription_,
-<<<<<<< HEAD
           [this](const VerifiedProposalCreatorEvent &event) {
             if (event.verified_proposal_result) {
-              this->processVerifiedProposal(
-                  getVerifiedProposalUnsafe(event)->first, event.round);
+              this->processVerifiedProposal(getVerifiedProposalUnsafe(event),
+                                            event.round);
             } else {
               block_notifier_.get_subscriber().on_next(
                   BlockCreatorEvent{boost::none, event.round});
             }
-=======
-          [this](std::shared_ptr<iroha::validation::VerifiedProposalAndErrors>
-                     verified_proposal_and_errors) {
-            this->process_verified_proposal(verified_proposal_and_errors);
->>>>>>> 1c33225a
           });
     }
 
@@ -117,15 +111,10 @@
           VerifiedProposalCreatorEvent{validated_proposal_and_errors, round});
     }
 
-<<<<<<< HEAD
     void Simulator::processVerifiedProposal(
-        const std::shared_ptr<shared_model::interface::Proposal> &proposal,
+        const std::shared_ptr<iroha::validation::VerifiedProposalAndErrors>
+            &verified_proposal_and_errors,
         const consensus::Round &round) {
-=======
-    void Simulator::process_verified_proposal(
-        const std::shared_ptr<iroha::validation::VerifiedProposalAndErrors>
-            &verified_proposal_and_errors) {
->>>>>>> 1c33225a
       log_->info("process verified proposal");
 
       auto height = block_query_factory_->createBlockQuery() |
@@ -144,12 +133,8 @@
           block_factory_->unsafeCreateBlock(height,
                                             last_block->hash(),
                                             proposal->createdTime(),
-<<<<<<< HEAD
-                                            proposal->transactions());
-=======
                                             proposal->transactions(),
                                             rejected_tx_hashes);
->>>>>>> 1c33225a
       crypto_signer_->sign(*block);
       block_notifier_.get_subscriber().on_next(
           BlockCreatorEvent{RoundData{proposal, block}, round});
