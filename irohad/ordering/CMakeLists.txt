# Copyright Soramitsu Co., Ltd. All Rights Reserved.
# SPDX-License-Identifier: Apache-2.0

add_library(ordering_service
    impl/ordering_gate_impl.cpp
    impl/single_peer_ordering_service.cpp
    impl/ordering_gate_transport_grpc.cpp
    impl/ordering_service_transport_grpc.cpp
    )


target_link_libraries(ordering_service
    rxcpp
    common
    tbb
    shared_model_interfaces
    shared_model_proto_backend
    ordering_grpc
    logger
    shared_model_interfaces_factories
    )

add_library(on_demand_common
    impl/on_demand_common.cpp
    )

target_link_libraries(on_demand_common
    consensus_round
    )

add_library(on_demand_ordering_service
    impl/on_demand_ordering_service_impl.cpp
    )

target_link_libraries(on_demand_ordering_service
    on_demand_common
    tbb
    shared_model_interfaces
    consensus_round
    logger
    )

add_library(on_demand_ordering_service_transport_grpc
    impl/on_demand_os_server_grpc.cpp
    impl/on_demand_os_client_grpc.cpp
    )

target_link_libraries(on_demand_ordering_service_transport_grpc
    shared_model_interfaces
    shared_model_interfaces_factories
    shared_model_proto_backend
    consensus_round
    logger
    ordering_grpc
    common
    )

add_library(on_demand_connection_manager
    impl/on_demand_connection_manager.cpp
    )
target_link_libraries(on_demand_connection_manager
    on_demand_common
    shared_model_interfaces
    consensus_round
    rxcpp
    boost
    logger
    )

add_library(on_demand_ordering_gate
    impl/on_demand_ordering_gate.cpp
    impl/ordering_gate_cache/ordering_gate_cache.cpp
    impl/ordering_gate_cache/on_demand_cache.cpp
    )
target_link_libraries(on_demand_ordering_gate
<<<<<<< HEAD
    on_demand_common
    shared_model_interfaces
=======
>>>>>>> 1c33225a
    consensus_round
    rxcpp
    boost
    logger
    common
    )<|MERGE_RESOLUTION|>--- conflicted
+++ resolved
@@ -73,11 +73,7 @@
     impl/ordering_gate_cache/on_demand_cache.cpp
     )
 target_link_libraries(on_demand_ordering_gate
-<<<<<<< HEAD
     on_demand_common
-    shared_model_interfaces
-=======
->>>>>>> 1c33225a
     consensus_round
     rxcpp
     boost
