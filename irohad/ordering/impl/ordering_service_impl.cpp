--- conflicted
+++ resolved
@@ -16,14 +16,8 @@
  */
 
 #include "ordering/impl/ordering_service_impl.hpp"
-<<<<<<< HEAD
-#include "interfaces/common_objects/peer.hpp"
-#include "datetime/time.hpp"
-#include "model/peer.hpp"
-=======
 #include "backend/protobuf/transaction.hpp"
 #include "builders/protobuf/proposal.hpp"
->>>>>>> 079b33fb
 
 namespace iroha {
   namespace ordering {
@@ -58,19 +52,12 @@
             std::move(static_cast<shared_model::proto::Transaction &>(*tx)));
       }
 
-<<<<<<< HEAD
-      model::Proposal proposal(txs);
-      proposal.height = proposal_height++;
-      proposal.created_time = iroha::time::now();
-
-=======
       auto proposal = std::make_unique<shared_model::proto::Proposal>(
           shared_model::proto::ProposalBuilder()
               .height(proposal_height++)
               .createdTime(iroha::time::now())
               .transactions(fetched_txs)
               .build());
->>>>>>> 079b33fb
       publishProposal(std::move(proposal));
     }
 
