--- conflicted
+++ resolved
@@ -9,12 +9,7 @@
 #include <boost/range/empty.hpp>
 #include "ametsuchi/tx_presence_cache.hpp"
 #include "common/visitor.hpp"
-<<<<<<< HEAD
-#include "interfaces/iroha_internal/proposal.hpp"
-#include "interfaces/iroha_internal/transaction_batch.hpp"
 #include "ordering/impl/on_demand_common.hpp"
-=======
->>>>>>> 1c33225a
 
 using namespace iroha;
 using namespace iroha::ordering;
@@ -23,13 +18,9 @@
     std::shared_ptr<OnDemandOrderingService> ordering_service,
     std::shared_ptr<transport::OdOsNotification> network_client,
     rxcpp::observable<BlockRoundEventType> events,
-<<<<<<< HEAD
+    std::shared_ptr<cache::OrderingGateCache> cache,
     std::shared_ptr<shared_model::interface::UnsafeProposalFactory> factory,
-=======
-    std::shared_ptr<cache::OrderingGateCache> cache,
-    std::unique_ptr<shared_model::interface::UnsafeProposalFactory> factory,
     std::shared_ptr<ametsuchi::TxPresenceCache> tx_cache,
->>>>>>> 1c33225a
     consensus::Round initial_round)
     : log_(logger::log("OnDemandOrderingGate")),
       ordering_service_(std::move(ordering_service)),
@@ -38,36 +29,25 @@
         // exclusive lock
         std::lock_guard<std::shared_timed_mutex> lock(mutex_);
 
-<<<<<<< HEAD
-        visit_in_place(
-            event,
-            [this](const BlockEvent &block_event) {
-              // block committed, increment block round
-              log_->debug("BlockEvent. height {}", block_event->height());
-              current_round_ = {block_event->height() + 1, kFirstRejectRound};
-            },
-            [this](const EmptyEvent &empty) {
-              // no blocks committed, increment reject round
-              log_->debug("EmptyEvent");
-              current_round_ = {current_round_.block_round,
-                                current_round_.reject_round + 1};
-            });
-        log_->debug("Current round: [{}, {}]",
-                    current_round_.block_round,
-                    current_round_.reject_round);
-=======
         visit_in_place(event,
                        [this](const BlockEvent &block_event) {
                          // block committed, increment block round
-                         current_round_ = block_event.round;
+                         log_->debug("BlockEvent. round [{}, {}]",
+                                     block_event.round.block_round,
+                                     block_event.round.reject_round);
+                         current_round_ = {block_event.round.block_round + 1,
+                                           kFirstRejectRound};
                          cache_->remove(block_event.hashes);
                        },
                        [this](const EmptyEvent &empty) {
                          // no blocks committed, increment reject round
+                         log_->debug("EmptyEvent");
                          current_round_ = {current_round_.block_round,
                                            current_round_.reject_round + 1};
                        });
->>>>>>> 1c33225a
+        log_->debug("Current round: [{}, {}]",
+                    current_round_.block_round,
+                    current_round_.reject_round);
 
         auto batches = cache_->pop();
 
@@ -80,23 +60,19 @@
         ordering_service_->onCollaborationOutcome(current_round_);
 
         // request proposal for the current round
-        std::shared_ptr<shared_model::interface::Proposal> proposal =
-            network_client_->onRequestProposal(current_round_)
-                .value_or_eval([&] {
-                  return proposal_factory_->unsafeCreateProposal(
-                      current_round_.block_round,
-                      current_round_.reject_round,
-                      {});
-                });
+        auto proposal = network_client_->onRequestProposal(current_round_)
+                            .value_or_eval([&] {
+                              return proposal_factory_->unsafeCreateProposal(
+                                  current_round_.block_round,
+                                  current_round_.reject_round,
+                                  {});
+                            });
 
-        auto final_proposal = this->processProposalRequest(std::move(proposal));
+        std::shared_ptr<shared_model::interface::Proposal> final_proposal =
+            this->processProposalRequest(std::move(proposal));
         // vote for the object received from the network
-<<<<<<< HEAD
         proposal_notifier_.get_subscriber().on_next(
-            network::OrderingEvent{proposal, current_round_});
-=======
-        proposal_notifier_.get_subscriber().on_next(std::move(final_proposal));
->>>>>>> 1c33225a
+            network::OrderingEvent{final_proposal, current_round_});
       })),
       cache_(std::move(cache)),
       proposal_factory_(std::move(factory)),
