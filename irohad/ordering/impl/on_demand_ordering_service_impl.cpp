/**
 * Copyright Soramitsu Co., Ltd. All Rights Reserved.
 * SPDX-License-Identifier: Apache-2.0
 */

#include "ordering/impl/on_demand_ordering_service_impl.hpp"

#include <unordered_set>

<<<<<<< HEAD
#include <boost/range/adaptor/indirected.hpp>
#include <boost/range/adaptor/transformed.hpp>
#include <boost/range/algorithm/for_each.hpp>
=======
#include <boost/range/adaptor/filtered.hpp>
#include <boost/range/adaptor/indirected.hpp>
#include <boost/range/adaptor/transformed.hpp>
#include <boost/range/algorithm/for_each.hpp>
#include <boost/range/size.hpp>
#include "ametsuchi/tx_presence_cache.hpp"
#include "ametsuchi/tx_presence_cache_utils.hpp"
#include "common/visitor.hpp"
>>>>>>> 1c33225a
#include "datetime/time.hpp"
#include "interfaces/iroha_internal/proposal.hpp"
#include "interfaces/iroha_internal/transaction_batch.hpp"
#include "interfaces/transaction.hpp"
#include "ordering/impl/on_demand_common.hpp"

using namespace iroha::ordering;

OnDemandOrderingServiceImpl::OnDemandOrderingServiceImpl(
    size_t transaction_limit,
<<<<<<< HEAD
    std::shared_ptr<shared_model::interface::UnsafeProposalFactory>
        proposal_factory,
=======
    std::unique_ptr<shared_model::interface::UnsafeProposalFactory>
        proposal_factory,
    std::shared_ptr<ametsuchi::TxPresenceCache> tx_cache,
>>>>>>> 1c33225a
    size_t number_of_proposals,
    const consensus::Round &initial_round)
    : transaction_limit_(transaction_limit),
      number_of_proposals_(number_of_proposals),
      proposal_factory_(std::move(proposal_factory)),
      tx_cache_(std::move(tx_cache)),
      log_(logger::log("OnDemandOrderingServiceImpl")) {
  onCollaborationOutcome(initial_round);
}

// -------------------------| OnDemandOrderingService |-------------------------

void OnDemandOrderingServiceImpl::onCollaborationOutcome(
    consensus::Round round) {
  log_->info("onCollaborationOutcome => round[{}, {}]",
             round.block_round,
             round.reject_round);
  // exclusive write lock
  std::lock_guard<std::shared_timed_mutex> guard(lock_);
  log_->debug("onCollaborationOutcome => write lock is acquired");

  packNextProposals(round);
  tryErase();
}

// ----------------------------| OdOsNotification |-----------------------------

void OnDemandOrderingServiceImpl::onBatches(consensus::Round round,
                                            CollectionType batches) {
  // read lock
  std::shared_lock<std::shared_timed_mutex> guard(lock_);
  log_->info("onBatches => collection size = {}, round[{}, {}]",
             batches.size(),
             round.block_round,
             round.reject_round);

  auto unprocessed_batches =
      boost::adaptors::filter(batches, [this](const auto &batch) {
        log_->info("check batch {} for already processed transactions",
                   batch->reducedHash().hex());
        return not this->batchAlreadyProcessed(*batch);
      });
  auto it = current_proposals_.find(round);
<<<<<<< HEAD
  if (it == current_proposals_.end()) {
    it =
        std::find_if(current_proposals_.begin(),
                     current_proposals_.end(),
                     [&round](const auto &p) {
                       auto request_reject_round = round.reject_round;
                       auto reject_round = p.first.reject_round;
                       return request_reject_round == reject_round
                           or (request_reject_round >= 2 and reject_round >= 2);
                     });
=======
  if (it != current_proposals_.end()) {
    std::for_each(unprocessed_batches.begin(),
                  unprocessed_batches.end(),
                  [&it](auto &obj) { it->second.push(std::move(obj)); });
    log_->info("onTransactions => collection is inserted");
>>>>>>> 1c33225a
  }
  std::for_each(batches.begin(), batches.end(), [&it](auto &obj) {
    it->second.push(std::move(obj));
  });
  log_->debug("onBatches => collection is inserted");
}

boost::optional<OnDemandOrderingServiceImpl::ProposalType>
OnDemandOrderingServiceImpl::onRequestProposal(consensus::Round round) {
  // read lock
  std::shared_lock<std::shared_timed_mutex> guard(lock_);
  auto proposal = proposal_map_.find(round);
  if (proposal != proposal_map_.end()) {
    return clone(*proposal->second);
  } else {
    return boost::none;
  }
}

// ---------------------------------| Private |---------------------------------

void OnDemandOrderingServiceImpl::packNextProposals(
    const consensus::Round &round) {
  auto close_round = [this](consensus::Round round) {
    log_->debug("close round[{}, {}]", round.block_round, round.reject_round);

    auto it = current_proposals_.find(round);
    if (it != current_proposals_.end()) {
      log_->debug("proposal found");
      if (not it->second.empty()) {
        proposal_map_.emplace(round, emitProposal(round));
        log_->debug("packNextProposal: data has been fetched for round[{}, {}]",
                    round.block_round,
                    round.reject_round);
        round_queue_.push(round);
      }
      current_proposals_.erase(it);
    }
  };

  auto open_round = [this](consensus::Round round) {
    log_->debug("open round[{}, {}]", round.block_round, round.reject_round);
    current_proposals_[round];
  };

  /*
   * The possible cases can be visualised as a diagram, where:
   * o - current round, x - next round, v - target round
   *
   *   0 1 2
   * 0 o x v
   * 1 x v .
   * 2 v . .
   *
   * Reject case:
   *
   *   0 1 2 3
   * 0 . o x v
   * 1 x v . .
   * 2 v . . .
   *
   * (0,1) - current round. Round (0,2) is closed for transactions.
   * Round (0,3) is now receiving transactions.
   * Rounds (1,) and (2,) do not change.
   *
   * Commit case:
   *
   *   0 1 2
   * 0 . . .
   * 1 o x v
   * 2 x v .
   * 3 v . .
   *
   * (1,0) - current round. The diagram is similar to the initial case.
   */

  // close next reject round
  close_round({round.block_round, round.reject_round + 1});

  if (round.reject_round == kFirstRejectRound) {
    // new block round
    close_round({round.block_round + 1, round.reject_round});

    // remove current queues
    current_proposals_.clear();
    // initialize the 3 diagonal rounds from the commit case diagram
    open_round({round.block_round + 1, kNextRejectRoundConsumer});
    open_round({round.block_round + 2, kNextCommitRoundConsumer});
  }

  // new reject round
  open_round(
      {round.block_round, currentRejectRoundConsumer(round.reject_round)});
}

OnDemandOrderingServiceImpl::ProposalType
OnDemandOrderingServiceImpl::emitProposal(const consensus::Round &round) {
  log_->debug("Mutable proposal generation, round[{}, {}]",
              round.block_round,
              round.reject_round);

  TransactionBatchType batch;
  std::vector<std::shared_ptr<shared_model::interface::Transaction>> collection;
  std::unordered_set<std::string> inserted;

  // outer method should guarantee availability of at least one transaction in
  // queue, also, code shouldn't fetch all transactions from queue. The rest
  // will be lost.
  auto &current_proposal = current_proposals_[round];
  while (current_proposal.try_pop(batch)
         and collection.size() < transaction_limit_
         and inserted.insert(batch->reducedHash().hex()).second) {
    collection.insert(
        std::end(collection),
        std::make_move_iterator(std::begin(batch->transactions())),
        std::make_move_iterator(std::end(batch->transactions())));
  }
  log_->debug("Number of transactions in proposal = {}", collection.size());
  log_->debug("Number of lost transactions = {}",
              current_proposal.unsafe_size());

  auto txs = collection | boost::adaptors::indirected;
  return proposal_factory_->unsafeCreateProposal(
      round.block_round, iroha::time::now(), txs);
}

void OnDemandOrderingServiceImpl::tryErase() {
  if (round_queue_.size() >= number_of_proposals_) {
    auto &round = round_queue_.front();
    proposal_map_.erase(round);
    log_->info("tryErase: erased round[{}, {}]",
               round.block_round,
               round.reject_round);
    round_queue_.pop();
  }
}

bool OnDemandOrderingServiceImpl::batchAlreadyProcessed(
    const shared_model::interface::TransactionBatch &batch) {
  auto tx_statuses = tx_cache_->check(batch);
  if (not tx_statuses) {
    // TODO andrei 30.11.18 IR-51 Handle database error
    log_->warn("Check tx presence database error. Batch: {}", batch.toString());
    return true;
  }
  // if any transaction is commited or rejected, batch was already processed
  // Note: any_of returns false for empty sequence
  return std::any_of(
      tx_statuses->begin(), tx_statuses->end(), [this](const auto &tx_status) {
        if (iroha::ametsuchi::isAlreadyProcessed(tx_status)) {
          log_->warn("Duplicate transaction: {}",
                     iroha::ametsuchi::getHash(tx_status).hex());
          return true;
        }
        return false;
      });
}<|MERGE_RESOLUTION|>--- conflicted
+++ resolved
@@ -7,11 +7,6 @@
 
 #include <unordered_set>
 
-<<<<<<< HEAD
-#include <boost/range/adaptor/indirected.hpp>
-#include <boost/range/adaptor/transformed.hpp>
-#include <boost/range/algorithm/for_each.hpp>
-=======
 #include <boost/range/adaptor/filtered.hpp>
 #include <boost/range/adaptor/indirected.hpp>
 #include <boost/range/adaptor/transformed.hpp>
@@ -20,7 +15,6 @@
 #include "ametsuchi/tx_presence_cache.hpp"
 #include "ametsuchi/tx_presence_cache_utils.hpp"
 #include "common/visitor.hpp"
->>>>>>> 1c33225a
 #include "datetime/time.hpp"
 #include "interfaces/iroha_internal/proposal.hpp"
 #include "interfaces/iroha_internal/transaction_batch.hpp"
@@ -31,14 +25,9 @@
 
 OnDemandOrderingServiceImpl::OnDemandOrderingServiceImpl(
     size_t transaction_limit,
-<<<<<<< HEAD
     std::shared_ptr<shared_model::interface::UnsafeProposalFactory>
         proposal_factory,
-=======
-    std::unique_ptr<shared_model::interface::UnsafeProposalFactory>
-        proposal_factory,
     std::shared_ptr<ametsuchi::TxPresenceCache> tx_cache,
->>>>>>> 1c33225a
     size_t number_of_proposals,
     const consensus::Round &initial_round)
     : transaction_limit_(transaction_limit),
@@ -82,7 +71,6 @@
         return not this->batchAlreadyProcessed(*batch);
       });
   auto it = current_proposals_.find(round);
-<<<<<<< HEAD
   if (it == current_proposals_.end()) {
     it =
         std::find_if(current_proposals_.begin(),
@@ -93,17 +81,10 @@
                        return request_reject_round == reject_round
                            or (request_reject_round >= 2 and reject_round >= 2);
                      });
-=======
-  if (it != current_proposals_.end()) {
-    std::for_each(unprocessed_batches.begin(),
-                  unprocessed_batches.end(),
-                  [&it](auto &obj) { it->second.push(std::move(obj)); });
-    log_->info("onTransactions => collection is inserted");
->>>>>>> 1c33225a
-  }
-  std::for_each(batches.begin(), batches.end(), [&it](auto &obj) {
-    it->second.push(std::move(obj));
-  });
+  }
+  std::for_each(unprocessed_batches.begin(),
+                unprocessed_batches.end(),
+                [&it](auto &obj) { it->second.push(std::move(obj)); });
   log_->debug("onBatches => collection is inserted");
 }
 
