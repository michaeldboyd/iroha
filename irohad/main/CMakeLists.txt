--- conflicted
+++ resolved
@@ -63,13 +63,10 @@
     rapidjson
     keys_manager
     common
-<<<<<<< HEAD
-    irohad_version
-=======
     iroha_conf_loader
     logger
     logger_manager
->>>>>>> fa29ea55
+    irohad_version
     )
 
 add_library(iroha_conf_loader iroha_conf_loader.cpp)
