/**
 * Copyright Soramitsu Co., Ltd. All Rights Reserved.
 * SPDX-License-Identifier: Apache-2.0
 */

#include "main/impl/consensus_init.hpp"

#include "consensus/yac/consistency_model.hpp"
#include "consensus/yac/impl/peer_orderer_impl.hpp"
#include "consensus/yac/impl/timer_impl.hpp"
#include "consensus/yac/impl/yac_crypto_provider_impl.hpp"
#include "consensus/yac/impl/yac_gate_impl.hpp"
#include "consensus/yac/impl/yac_hash_provider_impl.hpp"
#include "consensus/yac/storage/buffered_cleanup_strategy.hpp"
#include "consensus/yac/storage/yac_proposal_storage.hpp"
#include "consensus/yac/transport/impl/network_impl.hpp"
#include "logger/logger_manager.hpp"

using namespace iroha::consensus::yac;

namespace {
  auto createPeerOrderer(
      std::shared_ptr<iroha::ametsuchi::PeerQueryFactory> peer_query_factory) {
    return std::make_shared<PeerOrdererImpl>(peer_query_factory);
  }

  auto createCryptoProvider(
      const shared_model::crypto::Keypair &keypair,
      std::shared_ptr<shared_model::interface::CommonObjectsFactory>
          common_objects_factory) {
    auto crypto = std::make_shared<CryptoProviderImpl>(
        keypair, std::move(common_objects_factory));

    return crypto;
  }

  auto createHashProvider() {
    return std::make_shared<YacHashProviderImpl>();
  }

  std::shared_ptr<Yac> createYac(
      ClusterOrdering initial_order,
      const shared_model::crypto::Keypair &keypair,
      std::shared_ptr<Timer> timer,
      std::shared_ptr<YacNetwork> network,
      std::shared_ptr<shared_model::interface::CommonObjectsFactory>
          common_objects_factory,
      ConsistencyModel consistency_model,
      const logger::LoggerManagerTreePtr &consensus_log_manager) {
    std::shared_ptr<iroha::consensus::yac::CleanupStrategy> cleanup_strategy =
        std::make_shared<iroha::consensus::yac::BufferedCleanupStrategy>();
    return Yac::create(
        YacVoteStorage(cleanup_strategy,
                       getSupermajorityChecker(consistency_model),
                       consensus_log_manager->getChild("VoteStorage")),
        std::move(network),
        createCryptoProvider(keypair, std::move(common_objects_factory)),
        std::move(timer),
        initial_order,
        consensus_log_manager->getChild("HashGate")->getLogger());
  }
}  // namespace

namespace iroha {
  namespace consensus {
    namespace yac {

      std::shared_ptr<NetworkImpl> YacInit::getConsensusNetwork() const {
        BOOST_ASSERT_MSG(initialized_,
                         "YacInit::initConsensusGate(...) must be called prior "
                         "to YacInit::getConsensusNetwork()!");
        return consensus_network_;
      }

      auto YacInit::createTimer(std::chrono::milliseconds delay_milliseconds) {
        return std::make_shared<TimerImpl>([delay_milliseconds, this] {
          // static factory with a single thread
          //
          // observe_on_new_thread -- coordination which creates new thread with
          // observe_on strategy -- all subsequent operations will be performed
          // on this thread.
          //
          // scheduler owns a timeline that is exposed by the now() method.
          // scheduler is also a factory for workers in that timeline.
          //
          // coordination is a factory for coordinators and has a scheduler.
          return rxcpp::observable<>::timer(
              std::chrono::milliseconds(delay_milliseconds), coordination_);
        });
      }

<<<<<<< HEAD
      auto YacInit::createHashProvider() {
        return std::make_shared<YacHashProviderImpl>();
      }

      std::shared_ptr<consensus::yac::Yac> YacInit::createYac(
          ClusterOrdering initial_order,
          std::vector<std::shared_ptr<shared_model::interface::Peer>> peers,
          const shared_model::crypto::Keypair &keypair,
          std::chrono::milliseconds delay_milliseconds,
          std::shared_ptr<
              iroha::network::AsyncGrpcClient<google::protobuf::Empty>>
              async_call,
          std::shared_ptr<shared_model::interface::CommonObjectsFactory>
              common_objects_factory) {
        std::shared_ptr<iroha::consensus::yac::CleanupStrategy>
            cleanup_strategy = std::make_shared<
                iroha::consensus::yac::BufferedCleanupStrategy>();
        return Yac::create(
            YacVoteStorage(cleanup_strategy),
            createNetwork(std::move(async_call)),
            createCryptoProvider(keypair, std::move(common_objects_factory)),
            createTimer(delay_milliseconds),
            initial_order,
            std::move(peers));
      }

=======
>>>>>>> fa29ea55
      std::shared_ptr<YacGate> YacInit::initConsensusGate(
          std::shared_ptr<iroha::ametsuchi::PeerQueryFactory>
              peer_query_factory,
          std::shared_ptr<simulator::BlockCreator> block_creator,
          std::shared_ptr<network::BlockLoader> block_loader,
          const shared_model::crypto::Keypair &keypair,
          std::shared_ptr<consensus::ConsensusResultCache>
              consensus_result_cache,
          std::chrono::milliseconds vote_delay_milliseconds,
          std::shared_ptr<
              iroha::network::AsyncGrpcClient<google::protobuf::Empty>>
              async_call,
          std::shared_ptr<shared_model::interface::CommonObjectsFactory>
              common_objects_factory,
          ConsistencyModel consistency_model,
          const logger::LoggerManagerTreePtr &consensus_log_manager) {
        auto peer_orderer = createPeerOrderer(peer_query_factory);
        auto peers = peer_query_factory->createPeerQuery()
                         .value()
                         ->getLedgerPeers()
                         .value();

        consensus_network_ = std::make_shared<NetworkImpl>(
            async_call,
            consensus_log_manager->getChild("Network")->getLogger());

        auto yac = createYac(peer_orderer->getInitialOrdering().value(),
                             std::move(peers),
                             keypair,
                             createTimer(vote_delay_milliseconds),
                             consensus_network_,
                             std::move(common_objects_factory),
                             consistency_model,
                             consensus_log_manager);
        consensus_network_->subscribe(yac);

        auto hash_provider = createHashProvider();

        initialized_ = true;

        return std::make_shared<YacGateImpl>(
            std::move(yac),
            std::move(peer_orderer),
            hash_provider,
            block_creator,
            std::move(consensus_result_cache),
            consensus_log_manager->getChild("Gate")->getLogger());
      }
    }  // namespace yac
  }    // namespace consensus
}  // namespace iroha<|MERGE_RESOLUTION|>--- conflicted
+++ resolved
@@ -40,6 +40,7 @@
 
   std::shared_ptr<Yac> createYac(
       ClusterOrdering initial_order,
+      std::vector<std::shared_ptr<shared_model::interface::Peer>> peers,
       const shared_model::crypto::Keypair &keypair,
       std::shared_ptr<Timer> timer,
       std::shared_ptr<YacNetwork> network,
@@ -57,6 +58,7 @@
         createCryptoProvider(keypair, std::move(common_objects_factory)),
         std::move(timer),
         initial_order,
+        std::move(peers),
         consensus_log_manager->getChild("HashGate")->getLogger());
   }
 }  // namespace
@@ -89,35 +91,6 @@
         });
       }
 
-<<<<<<< HEAD
-      auto YacInit::createHashProvider() {
-        return std::make_shared<YacHashProviderImpl>();
-      }
-
-      std::shared_ptr<consensus::yac::Yac> YacInit::createYac(
-          ClusterOrdering initial_order,
-          std::vector<std::shared_ptr<shared_model::interface::Peer>> peers,
-          const shared_model::crypto::Keypair &keypair,
-          std::chrono::milliseconds delay_milliseconds,
-          std::shared_ptr<
-              iroha::network::AsyncGrpcClient<google::protobuf::Empty>>
-              async_call,
-          std::shared_ptr<shared_model::interface::CommonObjectsFactory>
-              common_objects_factory) {
-        std::shared_ptr<iroha::consensus::yac::CleanupStrategy>
-            cleanup_strategy = std::make_shared<
-                iroha::consensus::yac::BufferedCleanupStrategy>();
-        return Yac::create(
-            YacVoteStorage(cleanup_strategy),
-            createNetwork(std::move(async_call)),
-            createCryptoProvider(keypair, std::move(common_objects_factory)),
-            createTimer(delay_milliseconds),
-            initial_order,
-            std::move(peers));
-      }
-
-=======
->>>>>>> fa29ea55
       std::shared_ptr<YacGate> YacInit::initConsensusGate(
           std::shared_ptr<iroha::ametsuchi::PeerQueryFactory>
               peer_query_factory,
