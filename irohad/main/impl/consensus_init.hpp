--- conflicted
+++ resolved
@@ -29,35 +29,11 @@
     namespace yac {
 
       class YacInit {
-<<<<<<< HEAD
-       private:
-        // ----------| Yac dependencies |----------
-
-        auto createPeerOrderer(
-            std::shared_ptr<ametsuchi::PeerQueryFactory> peer_query_factory);
-
-        auto createNetwork(std::shared_ptr<iroha::network::AsyncGrpcClient<
-                               google::protobuf::Empty>> async_call);
-
-        auto createCryptoProvider(
-            const shared_model::crypto::Keypair &keypair,
-            std::shared_ptr<shared_model::interface::CommonObjectsFactory>
-                common_objects_factory);
-
-        auto createTimer(std::chrono::milliseconds delay_milliseconds);
-
-        auto createHashProvider();
-
-        std::shared_ptr<consensus::yac::Yac> createYac(
-            ClusterOrdering initial_order,
-            std::vector<std::shared_ptr<shared_model::interface::Peer>> peers,
-=======
        public:
         std::shared_ptr<YacGate> initConsensusGate(
             std::shared_ptr<ametsuchi::PeerQueryFactory> peer_query_factory,
             std::shared_ptr<simulator::BlockCreator> block_creator,
             std::shared_ptr<network::BlockLoader> block_loader,
->>>>>>> fa29ea55
             const shared_model::crypto::Keypair &keypair,
             std::shared_ptr<consensus::ConsensusResultCache> block_cache,
             std::chrono::milliseconds vote_delay_milliseconds,
