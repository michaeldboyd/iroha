/**
 * Copyright Soramitsu Co., Ltd. 2017 All Rights Reserved.
 * http://soramitsu.co.jp
 *
 * Licensed under the Apache License, Version 2.0 (the "License");
 * you may not use this file except in compliance with the License.
 * You may obtain a copy of the License at
 *
 *        http://www.apache.org/licenses/LICENSE-2.0
 *
 * Unless required by applicable law or agreed to in writing, software
 * distributed under the License is distributed on an "AS IS" BASIS,
 * WITHOUT WARRANTIES OR CONDITIONS OF ANY KIND, either express or implied.
 * See the License for the specific language governing permissions and
 * limitations under the License.
 */

#include <gflags/gflags.h>
#include <grpc++/grpc++.h>
#include <csignal>
#include <fstream>
#include <thread>
#include "common/result.hpp"
#include "crypto/keys_manager_impl.hpp"
#include "main/application.hpp"
#include "main/iroha_conf_loader.hpp"
#include "main/raw_block_loader.hpp"

/**
 * Gflag validator.
 * Validator for the configuration file path input argument.
 * Path is considered to be valid if it is not empty.
 * @param flag_name - flag name. Must be 'config' in this case
 * @param path      - file name. Should be path to the config file
 * @return true if argument is valid
 */
bool validate_config(const char *flag_name, std::string const &path) {
  return not path.empty();
}

/**
 * Gflag validator.
 * Validator for the keypair files path input argument.
 * Path is considered to be valid if it is not empty.
 * @param flag_name - flag name. Must be 'keypair_name' in this case
 * @param path      - file name. Should be path to the keypair files
 * @return true if argument is valid
 */
bool validate_keypair_name(const char *flag_name, std::string const &path) {
  return not path.empty();
}

/**
 * Creating input argument for the configuration file location.
 */
DEFINE_string(config, "", "Specify iroha provisioning path.");
/**
 * Registering validator for the configuration file location.
 */
DEFINE_validator(config, &validate_config);

/**
 * Creating input argument for the genesis block file location.
 */
DEFINE_string(genesis_block, "", "Specify file with initial block");

/**
 * Creating input argument for the keypair files location.
 */
DEFINE_string(keypair_name, "", "Specify name of .pub and .priv files");
/**
 * Registering validator for the keypair files location.
 */
DEFINE_validator(keypair_name, &validate_keypair_name);

std::promise<void> exit_requested;

int main(int argc, char *argv[]) {
  auto log = logger::log("MAIN");
  log->info("start");

  // Check if validators are registered.
  if (not config_validator_registered
      or not keypair_name_validator_registered) {
    // Abort execution if not
    log->error("Flag validator is not registered");
    return EXIT_FAILURE;
  }

  namespace mbr = config_members;

  // Parsing command line arguments
  gflags::ParseCommandLineFlags(&argc, &argv, true);
  gflags::ShutDownCommandLineFlags();

  // Reading iroha configuration file
  auto config = parse_iroha_config(FLAGS_config);
  log->info("config initialized");

  // Reading public and private key files
  iroha::KeysManagerImpl keysManager(FLAGS_keypair_name);
  auto keypair = keysManager.loadKeys();
  // Check if both keys are read properly
  if (not keypair) {
    // Abort execution if not
    log->error("Failed to load keypair");
    return EXIT_FAILURE;
  }

  // Configuring iroha daemon
  Irohad irohad(config[mbr::BlockStorePath].GetString(),
                config[mbr::PgOpt].GetString(),
                config[mbr::ToriiPort].GetUint(),
                config[mbr::InternalPort].GetUint(),
                config[mbr::MaxProposalSize].GetUint(),
                std::chrono::milliseconds(config[mbr::ProposalDelay].GetUint()),
                std::chrono::milliseconds(config[mbr::VoteDelay].GetUint()),
                std::chrono::milliseconds(config[mbr::LoadDelay].GetUint()),
                *keypair);

  // Check if iroha daemon storage was successfully initialized
  if (not irohad.storage) {
    // Abort execution if not
    log->error("Failed to initialize storage");
    return EXIT_FAILURE;
  }

  // Check if genesis block path was specified
  if (not FLAGS_genesis_block.empty()) {
    // If it is so, read genesis block and store it to iroha storage
    iroha::main::BlockLoader loader;
    auto file = loader.loadFile(FLAGS_genesis_block);
    auto block = loader.parseBlock(file.value());

    // Check that provided genesis block file was correct
    if (not block) {
      // Abort execution if not
      log->error("Failed to parse genesis block");
      return EXIT_FAILURE;
    }

    // clear previous storage if any
    irohad.dropStorage();

    // reset ordering service persistent counter
    irohad.resetOrderingService();

    log->info("Block is parsed");

    // Applying transactions from genesis block to iroha storage
    irohad.storage->insertBlock(*block.value());
    log->info("Genesis block inserted, number of transactions: {}",
              block.value()->transactions().size());
  }

<<<<<<< HEAD
=======
  // check if at least one block is available in the ledger
  auto blocks_exist = false;
  irohad.storage->getBlockQuery()->getTopBlocks(1).subscribe(
      [&blocks_exist](auto block) { blocks_exist = true; });

  if (not blocks_exist) {
    log->error(
        "There are no blocks in the ledger. Use --genesis_block parameter.");
    return EXIT_FAILURE;
  }

>>>>>>> 61969d20
  // init pipeline components
  irohad.init();

  auto handler = [](int s) { exit_requested.set_value(); };
  std::signal(SIGINT, handler);
  std::signal(SIGTERM, handler);
  std::signal(SIGQUIT, handler);

  // runs iroha
  log->info("Running iroha");
  irohad.run();
  exit_requested.get_future().wait();

  // We do not care about shutting down grpc servers
  // They do all necessary work in their destructors
  log->info("shutting down...");

  return 0;
}<|MERGE_RESOLUTION|>--- conflicted
+++ resolved
@@ -153,8 +153,6 @@
               block.value()->transactions().size());
   }
 
-<<<<<<< HEAD
-=======
   // check if at least one block is available in the ledger
   auto blocks_exist = false;
   irohad.storage->getBlockQuery()->getTopBlocks(1).subscribe(
@@ -166,7 +164,6 @@
     return EXIT_FAILURE;
   }
 
->>>>>>> 61969d20
   // init pipeline components
   irohad.init();
 
