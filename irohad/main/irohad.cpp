--- conflicted
+++ resolved
@@ -200,8 +200,6 @@
 
       // clear previous storage if any
       irohad.dropStorage();
-      // reset ordering service persistent counter
-      irohad.resetOrderingService();
 
       irohad.storage->insertBlock(*block.value());
       log->info("Genesis block inserted, number of transactions: {}",
@@ -222,22 +220,6 @@
             "specify new genesis block using --genesis_block parameter.");
       }
     }
-<<<<<<< HEAD
-
-    // TODO igor-egorov, 2018-08-10, IR-1569, create system test for
-    // --overwrite-ledger option
-
-    // clear previous storage if any
-    irohad.dropStorage();
-
-    log->info("Block is parsed");
-
-    // Applying transactions from genesis block to iroha storage
-    irohad.storage->insertBlock(*block.value());
-    log->info("Genesis block inserted, number of transactions: {}",
-              block.value()->transactions().size());
-=======
->>>>>>> 1c33225a
   }
 
   // check if at least one block is available in the ledger
