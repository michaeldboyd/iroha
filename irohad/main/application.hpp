--- conflicted
+++ resolved
@@ -7,19 +7,10 @@
 #define IROHA_APPLICATION_HPP
 
 #include "consensus/consensus_block_cache.hpp"
-<<<<<<< HEAD
-#include "cryptography/crypto_provider/crypto_model_signer.hpp"
-#include "cryptography/keypair.hpp"
-#include "interfaces/common_objects/common_objects_factory.hpp"
-#include "interfaces/iroha_internal/query_response_factory.hpp"
-#include "interfaces/iroha_internal/transaction_batch_factory.hpp"
+#include "cryptography/crypto_provider/abstract_crypto_model_signer.hpp"
+#include "interfaces/queries/query.hpp"
 #include "logger/logger_fwd.hpp"
 #include "logger/logger_manager_fwd.hpp"
-=======
-#include "cryptography/crypto_provider/abstract_crypto_model_signer.hpp"
-#include "interfaces/queries/query.hpp"
-#include "logger/logger.hpp"
->>>>>>> b8254c5b
 #include "main/impl/block_loader_init.hpp"
 #include "main/impl/consensus_init.hpp"
 #include "main/impl/on_demand_ordering_init.hpp"
@@ -88,13 +79,10 @@
    * one proposal
    * @param proposal_delay - maximum waiting time util emitting new proposal
    * @param vote_delay - waiting time before sending vote to next peer
-   * @param keypair - public and private keys for crypto signer
-<<<<<<< HEAD
-   * @param logger_manager - the logger manager to use
-=======
    * @param mst_expiration_time - maximum time until until MST transaction is
    * not considered as expired (in minutes)
->>>>>>> b8254c5b
+   * @param keypair - public and private keys for crypto signer
+   * @param logger_manager - the logger manager to use
    * @param opt_mst_gossip_params - parameters for Gossip MST propagation
    * (optional). If not provided, disables mst processing support
    * TODO mboldyrev 03.11.2018 IR-1844 Refactor the constructor.
@@ -203,8 +191,6 @@
   std::shared_ptr<iroha::ametsuchi::Storage> storage;
 
  protected:
-  logger::Logger log_;
-
   // initialization objects
   iroha::network::OnDemandOrderingInit ordering_init;
   iroha::consensus::yac::YacInit yac_init;
@@ -306,26 +292,10 @@
 
   std::unique_ptr<ServerRunner> torii_server;
   std::unique_ptr<ServerRunner> internal_server;
-<<<<<<< HEAD
-
-  // initialization objects
-  iroha::network::OnDemandOrderingInit ordering_init;
-  iroha::consensus::yac::YacInit yac_init;
-  iroha::network::BlockLoaderInit loader_init;
-
-  std::shared_ptr<iroha::network::MstTransport> mst_transport;
 
   logger::LoggerManagerTreePtr log_manager_;  ///< application root log manager
 
   logger::LoggerPtr log_;  ///< log for local messages
-
- public:
-  std::shared_ptr<iroha::ametsuchi::Storage> storage;
-
-  shared_model::crypto::Keypair keypair;
-  grpc::ServerBuilder builder;
-=======
->>>>>>> b8254c5b
 };
 
 #endif  // IROHA_APPLICATION_HPP