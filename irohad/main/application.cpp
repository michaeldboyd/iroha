/**
 * Copyright Soramitsu Co., Ltd. All Rights Reserved.
 * SPDX-License-Identifier: Apache-2.0
 */

#include "main/application.hpp"

<<<<<<< HEAD
=======
#include "ametsuchi/impl/postgres_ordering_service_persistent_state.hpp"
#include "ametsuchi/impl/tx_presence_cache_impl.hpp"
>>>>>>> 1c33225a
#include "ametsuchi/impl/wsv_restorer_impl.hpp"
#include "backend/protobuf/common_objects/proto_common_objects_factory.hpp"
#include "backend/protobuf/proto_block_json_converter.hpp"
#include "backend/protobuf/proto_permission_to_string.hpp"
#include "backend/protobuf/proto_proposal_factory.hpp"
#include "backend/protobuf/proto_query_response_factory.hpp"
#include "backend/protobuf/proto_transport_factory.hpp"
#include "backend/protobuf/proto_tx_status_factory.hpp"
#include "common/bind.hpp"
#include "consensus/yac/impl/supermajority_checker_impl.hpp"
#include "interfaces/iroha_internal/transaction_batch_factory_impl.hpp"
#include "interfaces/iroha_internal/transaction_batch_parser_impl.hpp"
#include "interfaces/permission_to_string.hpp"
#include "multi_sig_transactions/gossip_propagation_strategy.hpp"
#include "multi_sig_transactions/mst_processor_impl.hpp"
#include "multi_sig_transactions/mst_propagation_strategy_stub.hpp"
#include "multi_sig_transactions/mst_time_provider_impl.hpp"
#include "multi_sig_transactions/storage/mst_storage_impl.hpp"
#include "multi_sig_transactions/transport/mst_transport_grpc.hpp"
#include "multi_sig_transactions/transport/mst_transport_stub.hpp"
#include "ordering/impl/on_demand_common.hpp"
#include "torii/impl/command_service_impl.hpp"
#include "torii/impl/status_bus_impl.hpp"
#include "validators/default_validator.hpp"
#include "validators/field_validator.hpp"
#include "validators/protobuf/proto_query_validator.hpp"
#include "validators/protobuf/proto_transaction_validator.hpp"

using namespace iroha;
using namespace iroha::ametsuchi;
using namespace iroha::simulator;
using namespace iroha::validation;
using namespace iroha::network;
using namespace iroha::synchronizer;
using namespace iroha::torii;
using namespace iroha::consensus::yac;

using namespace std::chrono_literals;

/**
 * Configuring iroha daemon
 */
Irohad::Irohad(const std::string &block_store_dir,
               const std::string &pg_conn,
               const std::string &listen_ip,
               size_t torii_port,
               size_t internal_port,
               size_t max_proposal_size,
               std::chrono::milliseconds proposal_delay,
               std::chrono::milliseconds vote_delay,
               const shared_model::crypto::Keypair &keypair,
               const boost::optional<GossipPropagationStrategyParams>
                   &opt_mst_gossip_params)
    : block_store_dir_(block_store_dir),
      pg_conn_(pg_conn),
      listen_ip_(listen_ip),
      torii_port_(torii_port),
      internal_port_(internal_port),
      max_proposal_size_(max_proposal_size),
      proposal_delay_(proposal_delay),
      vote_delay_(vote_delay),
      is_mst_supported_(opt_mst_gossip_params),
      opt_mst_gossip_params_(opt_mst_gossip_params),
      keypair(keypair) {
  log_ = logger::log("IROHAD");
  log_->info("created");
  // Initializing storage at this point in order to insert genesis block before
  // initialization of iroha daemon
  initStorage();
}

/**
 * Initializing iroha daemon
 */
void Irohad::init() {
  // Recover WSV from the existing ledger to be sure it is consistent
  initWsvRestorer();
  restoreWsv();

  initCryptoProvider();
  initBatchParser();
  initValidators();
  initNetworkClient();
  initFactories();
  initOrderingGate();
  initSimulator();
  initConsensusCache();
  initBlockLoader();
  initPersistentCache();
  initConsensusGate();
  initSynchronizer();
  initPeerCommunicationService();
  initStatusBus();
  initMstProcessor();
  initPendingTxsStorage();

  // Torii
  initTransactionCommandService();
  initQueryService();
}

/**
 * Dropping iroha daemon storage
 */
void Irohad::dropStorage() {
  storage->reset();
}

/**
 * Initializing iroha daemon storage
 */
void Irohad::initStorage() {
  common_objects_factory_ =
      std::make_shared<shared_model::proto::ProtoCommonObjectsFactory<
          shared_model::validation::FieldValidator>>();
  auto perm_converter =
      std::make_shared<shared_model::proto::ProtoPermissionToString>();
  auto block_converter =
      std::make_shared<shared_model::proto::ProtoBlockJsonConverter>();
  auto storageResult = StorageImpl::create(block_store_dir_,
                                           pg_conn_,
                                           common_objects_factory_,
                                           std::move(block_converter),
                                           perm_converter);
  storageResult.match(
      [&](expected::Value<std::shared_ptr<ametsuchi::StorageImpl>> &_storage) {
        storage = _storage.value;
      },
      [&](expected::Error<std::string> &error) { log_->error(error.error); });

  log_->info("[Init] => storage", logger::logBool(storage));
}

bool Irohad::restoreWsv() {
  return wsv_restorer_->restoreWsv(*storage).match(
      [](iroha::expected::Value<void> v) { return true; },
      [&](iroha::expected::Error<std::string> &error) {
        log_->error(error.error);
        return false;
      });
}

/**
 * Initializing crypto provider
 */
void Irohad::initCryptoProvider() {
  crypto_signer_ =
      std::make_shared<shared_model::crypto::CryptoModelSigner<>>(keypair);

  log_->info("[Init] => crypto provider");
}

void Irohad::initBatchParser() {
  batch_parser =
      std::make_shared<shared_model::interface::TransactionBatchParserImpl>();

  log_->info("[Init] => transaction batch parser");
}

/**
 * Initializing validators
 */
void Irohad::initValidators() {
  auto factory = std::make_unique<shared_model::proto::ProtoProposalFactory<
      shared_model::validation::DefaultProposalValidator>>();
  stateful_validator =
      std::make_shared<StatefulValidatorImpl>(std::move(factory), batch_parser);
  chain_validator = std::make_shared<ChainValidatorImpl>(
      std::make_shared<consensus::yac::SupermajorityCheckerImpl>());

  log_->info("[Init] => validators");
}

/**
 * Initializing network client
 */
void Irohad::initNetworkClient() {
  async_call_ =
      std::make_shared<network::AsyncGrpcClient<google::protobuf::Empty>>();
}

void Irohad::initFactories() {
  // transaction factories
  transaction_batch_factory_ =
      std::make_shared<shared_model::interface::TransactionBatchFactoryImpl>();

  std::unique_ptr<shared_model::validation::AbstractValidator<
      shared_model::interface::Transaction>>
      transaction_validator =
          std::make_unique<shared_model::validation::
                               DefaultOptionalSignedTransactionValidator>();
  std::unique_ptr<
      shared_model::validation::AbstractValidator<iroha::protocol::Transaction>>
      proto_transaction_validator = std::make_unique<
          shared_model::validation::ProtoTransactionValidator>();
  transaction_factory =
      std::make_shared<shared_model::proto::ProtoTransportFactory<
          shared_model::interface::Transaction,
          shared_model::proto::Transaction>>(
          std::move(transaction_validator),
          std::move(proto_transaction_validator));

  // query factories
  query_response_factory_ =
      std::make_shared<shared_model::proto::ProtoQueryResponseFactory>();

  std::unique_ptr<shared_model::validation::AbstractValidator<
      shared_model::interface::Query>>
      query_validator = std::make_unique<
          shared_model::validation::DefaultSignedQueryValidator>();
  std::unique_ptr<
      shared_model::validation::AbstractValidator<iroha::protocol::Query>>
      proto_query_validator =
          std::make_unique<shared_model::validation::ProtoQueryValidator>();
  query_factory = std::make_shared<
      shared_model::proto::ProtoTransportFactory<shared_model::interface::Query,
                                                 shared_model::proto::Query>>(
      std::move(query_validator), std::move(proto_query_validator));

  log_->info("[Init] => factories");
}

/**
 * Initializing ordering gate
 */
void Irohad::initOrderingGate() {
  auto block_query = storage->createBlockQuery();
  if (not block_query) {
    log_->error("Failed to create block query");
    return;
  }
  // since delay is 2, it is required to get two more hashes from block store,
  // in addition to top block
  const size_t kNumBlocks = 3;
  auto blocks = (*block_query)->getTopBlocks(kNumBlocks);
  auto hash_stub = shared_model::interface::types::HashType{std::string(
      shared_model::crypto::DefaultCryptoAlgorithmType::kHashLength, '0')};
  auto hashes = std::accumulate(
      blocks.begin(),
      std::prev(blocks.end()),
      // add hash stubs if there are not enough blocks in storage
      std::vector<shared_model::interface::types::HashType>{
          kNumBlocks - blocks.size(), hash_stub},
      [](auto &acc, const auto &val) {
        acc.push_back(val->hash());
        return acc;
      });

  auto factory = std::make_unique<shared_model::proto::ProtoProposalFactory<
      shared_model::validation::DefaultProposalValidator>>();

  ordering_gate = ordering_init.initOrderingGate(max_proposal_size_,
                                                 proposal_delay_,
                                                 std::move(hashes),
                                                 storage,
                                                 transaction_factory,
                                                 batch_parser,
                                                 transaction_batch_factory_,
                                                 async_call_,
                                                 std::move(factory),
                                                 {blocks.back()->height(), 1});
  log_->info("[Init] => init ordering gate - [{}]",
             logger::logBool(ordering_gate));
}

/**
 * Initializing iroha verified proposal creator and block creator
 */
void Irohad::initSimulator() {
  auto block_factory = std::make_unique<shared_model::proto::ProtoBlockFactory>(
      //  Block factory in simulator uses UnsignedBlockValidator because it is
      //  not required to check signatures of block here, as they will be
      //  checked when supermajority of peers will sign the block. It is also
      //  not required to validate signatures of transactions here because they
      //  are validated in the ordering gate, where they are received from the
      //  ordering service.
      std::make_unique<
          shared_model::validation::DefaultUnsignedBlockValidator>());
  simulator = std::make_shared<Simulator>(ordering_gate,
                                          stateful_validator,
                                          storage,
                                          storage,
                                          crypto_signer_,
                                          std::move(block_factory));

  log_->info("[Init] => init simulator");
}

/**
 * Initializing consensus block cache
 */
void Irohad::initConsensusCache() {
  consensus_result_cache_ = std::make_shared<consensus::ConsensusResultCache>();

  log_->info("[Init] => init consensus block cache");
}

/**
 * Initializing block loader
 */
void Irohad::initBlockLoader() {
  block_loader =
      loader_init.initBlockLoader(storage, storage, consensus_result_cache_);

  log_->info("[Init] => block loader");
}

/**
 * Initializing persistent cache
 */
void Irohad::initPersistentCache() {
  persistent_cache = std::make_shared<TxPresenceCacheImpl>(storage);

  log_->info("[Init] => persistent cache");
}

/**
 * Initializing consensus gate
 */
void Irohad::initConsensusGate() {
  consensus_gate = yac_init.initConsensusGate(storage,
                                              simulator,
                                              block_loader,
                                              keypair,
                                              consensus_result_cache_,
                                              vote_delay_,
                                              async_call_,
                                              common_objects_factory_);

  log_->info("[Init] => consensus gate");
}

/**
 * Initializing synchronizer
 */
void Irohad::initSynchronizer() {
  synchronizer = std::make_shared<SynchronizerImpl>(
      consensus_gate, chain_validator, storage, block_loader);

  log_->info("[Init] => synchronizer");
}

/**
 * Initializing peer communication service
 */
void Irohad::initPeerCommunicationService() {
  pcs = std::make_shared<PeerCommunicationServiceImpl>(
      ordering_gate, synchronizer, simulator);

  pcs->onProposal().subscribe(
      [this](auto) { log_->info("~~~~~~~~~| PROPOSAL ^_^ |~~~~~~~~~ "); });

  pcs->on_commit().subscribe(
      [this](auto) { log_->info("~~~~~~~~~| COMMIT =^._.^= |~~~~~~~~~ "); });

  log_->info("[Init] => pcs");
}

void Irohad::initStatusBus() {
  status_bus_ = std::make_shared<StatusBusImpl>();
  log_->info("[Init] => Tx status bus");
}

void Irohad::initMstProcessor() {
  auto mst_completer = std::make_shared<DefaultCompleter>();
  auto mst_storage = std::make_shared<MstStorageStateImpl>(mst_completer);
  std::shared_ptr<iroha::PropagationStrategy> mst_propagation;
  if (is_mst_supported_) {
    mst_transport = std::make_shared<iroha::network::MstTransportGrpc>(
        async_call_,
        transaction_factory,
        batch_parser,
        transaction_batch_factory_,
        persistent_cache,
        keypair.publicKey());
    mst_propagation = std::make_shared<GossipPropagationStrategy>(
        storage, rxcpp::observe_on_new_thread(), *opt_mst_gossip_params_);
  } else {
    mst_propagation = std::make_shared<iroha::PropagationStrategyStub>();
    mst_transport = std::make_shared<iroha::network::MstTransportStub>();
  }

  auto mst_time = std::make_shared<MstTimeProviderImpl>();
  auto fair_mst_processor = std::make_shared<FairMstProcessor>(
      mst_transport, mst_storage, mst_propagation, mst_time);
  mst_processor = fair_mst_processor;
  mst_transport->subscribe(fair_mst_processor);
  log_->info("[Init] => MST processor");
}

void Irohad::initPendingTxsStorage() {
  pending_txs_storage_ = std::make_shared<PendingTransactionStorageImpl>(
      mst_processor->onStateUpdate(),
      mst_processor->onPreparedBatches(),
      mst_processor->onExpiredBatches());
  log_->info("[Init] => pending transactions storage");
}

/**
 * Initializing transaction command service
 */
void Irohad::initTransactionCommandService() {
  auto status_factory =
      std::make_shared<shared_model::proto::ProtoTxStatusFactory>();
  auto tx_processor = std::make_shared<TransactionProcessorImpl>(
      pcs, mst_processor, status_bus_, status_factory);
  command_service = std::make_shared<::torii::CommandServiceImpl>(
      tx_processor, storage, status_bus_, status_factory);
  command_service_transport =
      std::make_shared<::torii::CommandServiceTransportGrpc>(
          command_service,
          status_bus_,
          std::chrono::seconds(1),
          2 * proposal_delay_,
          status_factory,
          transaction_factory,
          batch_parser,
          transaction_batch_factory_);

  log_->info("[Init] => command service");
}

/**
 * Initializing query command service
 */
void Irohad::initQueryService() {
  auto query_processor = std::make_shared<QueryProcessorImpl>(
      storage, storage, pending_txs_storage_, query_response_factory_);

  query_service =
      std::make_shared<::torii::QueryService>(query_processor, query_factory);

  log_->info("[Init] => query service");
}

void Irohad::initWsvRestorer() {
  wsv_restorer_ = std::make_shared<iroha::ametsuchi::WsvRestorerImpl>();
}

/**
 * Run iroha daemon
 */
Irohad::RunResult Irohad::run() {
  using iroha::expected::operator|;
  using iroha::operator|;

  // Initializing torii server
  torii_server = std::make_unique<ServerRunner>(
      listen_ip_ + ":" + std::to_string(torii_port_), false);

  // Initializing internal server
  internal_server = std::make_unique<ServerRunner>(
      listen_ip_ + ":" + std::to_string(internal_port_), false);

  // Run torii server
  return (torii_server->append(command_service_transport)
              .append(query_service)
              .run()
          |
          [&](const auto &port) {
            log_->info("Torii server bound on port {}", port);
            if (is_mst_supported_) {
              internal_server->append(
                  std::static_pointer_cast<MstTransportGrpc>(mst_transport));
            }
            // Run internal server
            return internal_server->append(ordering_init.service)
                .append(yac_init.consensus_network)
                .append(loader_init.service)
                .run();
          })
      .match(
          [&](const auto &port) -> RunResult {
            log_->info("Internal server bound on port {}", port.value);
            log_->info("===> iroha initialized");
            // initiate first round
            auto block_query = storage->createBlockQuery();
            if (not block_query) {
              return expected::makeError("Failed to create block query");
            }
            auto block_var = (*block_query)->getTopBlock();
            if (auto e = boost::get<expected::Error<std::string>>(&block_var)) {
              return expected::makeError("Failed to get the top block: "
                                         + e->error);
            }

            auto block = boost::get<expected::Value<
                std::shared_ptr<shared_model::interface::Block>>>(&block_var)
                             ->value;

            pcs->on_commit()
                .start_with(synchronizer::SynchronizationEvent{
                    rxcpp::observable<>::just(block),
                    SynchronizationOutcomeType::kCommit,
                    {block->height(), ordering::kFirstRejectRound}})
                .subscribe(ordering_init.notifier.get_subscriber());
            return {};
          },
          [&](const expected::Error<std::string> &e) -> RunResult {
            log_->error(e.error);
            return e;
          });
}

Irohad::~Irohad() {
  // TODO andrei 17.09.18: IR-1710 Verify that all components' destructors are
  // called in irohad destructor
  storage->freeConnections();
}<|MERGE_RESOLUTION|>--- conflicted
+++ resolved
@@ -5,11 +5,7 @@
 
 #include "main/application.hpp"
 
-<<<<<<< HEAD
-=======
-#include "ametsuchi/impl/postgres_ordering_service_persistent_state.hpp"
 #include "ametsuchi/impl/tx_presence_cache_impl.hpp"
->>>>>>> 1c33225a
 #include "ametsuchi/impl/wsv_restorer_impl.hpp"
 #include "backend/protobuf/common_objects/proto_common_objects_factory.hpp"
 #include "backend/protobuf/proto_block_json_converter.hpp"
@@ -94,11 +90,11 @@
   initValidators();
   initNetworkClient();
   initFactories();
+  initPersistentCache();
   initOrderingGate();
   initSimulator();
   initConsensusCache();
   initBlockLoader();
-  initPersistentCache();
   initConsensusGate();
   initSynchronizer();
   initPeerCommunicationService();
@@ -230,6 +226,15 @@
       std::move(query_validator), std::move(proto_query_validator));
 
   log_->info("[Init] => factories");
+}
+
+/**
+ * Initializing persistent cache
+ */
+void Irohad::initPersistentCache() {
+  persistent_cache = std::make_shared<TxPresenceCacheImpl>(storage);
+
+  log_->info("[Init] => persistent cache");
 }
 
 /**
@@ -270,6 +275,7 @@
                                                  transaction_batch_factory_,
                                                  async_call_,
                                                  std::move(factory),
+                                                 persistent_cache,
                                                  {blocks.back()->height(), 1});
   log_->info("[Init] => init ordering gate - [{}]",
              logger::logBool(ordering_gate));
@@ -315,15 +321,6 @@
       loader_init.initBlockLoader(storage, storage, consensus_result_cache_);
 
   log_->info("[Init] => block loader");
-}
-
-/**
- * Initializing persistent cache
- */
-void Irohad::initPersistentCache() {
-  persistent_cache = std::make_shared<TxPresenceCacheImpl>(storage);
-
-  log_->info("[Init] => persistent cache");
 }
 
 /**
