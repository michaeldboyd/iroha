/**
 * Copyright Soramitsu Co., Ltd. All Rights Reserved.
 * SPDX-License-Identifier: Apache-2.0
 */

#include "main/application.hpp"

#include "ametsuchi/impl/postgres_ordering_service_persistent_state.hpp"
#include "ametsuchi/impl/wsv_restorer_impl.hpp"
#include "backend/protobuf/common_objects/proto_common_objects_factory.hpp"
#include "backend/protobuf/proto_block_json_converter.hpp"
#include "backend/protobuf/proto_proposal_factory.hpp"
#include "backend/protobuf/proto_query_response_factory.hpp"
#include "backend/protobuf/proto_transport_factory.hpp"
#include "backend/protobuf/proto_tx_status_factory.hpp"
#include "consensus/yac/impl/supermajority_checker_impl.hpp"
#include "interfaces/iroha_internal/transaction_batch_factory_impl.hpp"
#include "interfaces/iroha_internal/transaction_batch_parser_impl.hpp"
#include "multi_sig_transactions/gossip_propagation_strategy.hpp"
#include "multi_sig_transactions/mst_notificator_impl.hpp"
#include "multi_sig_transactions/mst_processor_impl.hpp"
#include "multi_sig_transactions/mst_processor_stub.hpp"
#include "multi_sig_transactions/mst_time_provider_impl.hpp"
#include "multi_sig_transactions/storage/mst_storage_impl.hpp"
#include "torii/impl/command_service_impl.hpp"
#include "torii/impl/status_bus_impl.hpp"
#include "validators/field_validator.hpp"

using namespace iroha;
using namespace iroha::ametsuchi;
using namespace iroha::simulator;
using namespace iroha::validation;
using namespace iroha::network;
using namespace iroha::synchronizer;
using namespace iroha::torii;
using namespace iroha::consensus::yac;

using namespace std::chrono_literals;

/**
 * Configuring iroha daemon
 */
Irohad::Irohad(const std::string &block_store_dir,
               const std::string &pg_conn,
               const std::string &listen_ip,
               size_t torii_port,
               size_t internal_port,
               size_t max_proposal_size,
               std::chrono::milliseconds proposal_delay,
               std::chrono::milliseconds vote_delay,
               const shared_model::crypto::Keypair &keypair,
               bool is_mst_supported)
    : block_store_dir_(block_store_dir),
      pg_conn_(pg_conn),
      listen_ip_(listen_ip),
      torii_port_(torii_port),
      internal_port_(internal_port),
      max_proposal_size_(max_proposal_size),
      proposal_delay_(proposal_delay),
      vote_delay_(vote_delay),
      is_mst_supported_(is_mst_supported),
      keypair(keypair) {
  log_ = logger::log("IROHAD");
  log_->info("created");
  // Initializing storage at this point in order to insert genesis block before
  // initialization of iroha daemon
  initStorage();
}

/**
 * Initializing iroha daemon
 */
void Irohad::init() {
  // Recover VSW from the existing ledger to be sure it is consistent
  initWsvRestorer();
  restoreWsv();

  initCreationFactories();
  initCryptoProvider();
  initBatchParser();
  initValidators();
  initNetworkClient();
  initFactories();
  initOrderingGate();
  initSimulator();
  initConsensusCache();
  initBlockLoader();
  initConsensusGate();
  initSynchronizer();
  initPeerCommunicationService();
  initStatusBus();
  initMstProcessor();
  initPendingTxsStorage();

  // Torii
  initTransactionCommandService();
  initQueryService();
}

/**
 * Dropping iroha daemon storage
 */
void Irohad::dropStorage() {
  storage->reset();
  storage->createOsPersistentState() |
      [](const auto &state) { state->resetState(); };
}

/**
 * Initializing iroha daemon storage
 */
void Irohad::initStorage() {
  common_objects_factory_ =
      std::make_shared<shared_model::proto::ProtoCommonObjectsFactory<
          shared_model::validation::FieldValidator>>();
  auto block_converter =
      std::make_shared<shared_model::proto::ProtoBlockJsonConverter>();
  auto storageResult = StorageImpl::create(block_store_dir_,
                                           pg_conn_,
                                           common_objects_factory_,
                                           std::move(block_converter));
  storageResult.match(
      [&](expected::Value<std::shared_ptr<ametsuchi::StorageImpl>> &_storage) {
        storage = _storage.value;
      },
      [&](expected::Error<std::string> &error) { log_->error(error.error); });

  log_->info("[Init] => storage", logger::logBool(storage));
}

void Irohad::resetOrderingService() {
  if (not(storage->createOsPersistentState() |
          [](const auto &state) { return state->resetState(); }))
    log_->error("cannot reset ordering service storage");
}

bool Irohad::restoreWsv() {
  return wsv_restorer_->restoreWsv(*storage).match(
      [](iroha::expected::Value<void> v) { return true; },
      [&](iroha::expected::Error<std::string> &error) {
        log_->error(error.error);
        return false;
      });
}

void Irohad::initCreationFactories() {
  status_factory_ =
      std::make_shared<shared_model::proto::ProtoTxStatusFactory>();
}

/**
 * Initializing crypto provider
 */
void Irohad::initCryptoProvider() {
  crypto_signer_ =
      std::make_shared<shared_model::crypto::CryptoModelSigner<>>(keypair);

  log_->info("[Init] => crypto provider");
}

void Irohad::initBatchParser() {
  batch_parser =
      std::make_shared<shared_model::interface::TransactionBatchParserImpl>();

  log_->info("[Init] => transaction batch parser");
}

/**
 * Initializing validators
 */
void Irohad::initValidators() {
  auto factory = std::make_unique<shared_model::proto::ProtoProposalFactory<
      shared_model::validation::DefaultProposalValidator>>();
  stateful_validator =
      std::make_shared<StatefulValidatorImpl>(std::move(factory), batch_parser);
  chain_validator = std::make_shared<ChainValidatorImpl>(
      std::make_shared<consensus::yac::SupermajorityCheckerImpl>());

  log_->info("[Init] => validators");
}

/**
 * Initializing network client
 */
void Irohad::initNetworkClient() {
  async_call_ =
      std::make_shared<network::AsyncGrpcClient<google::protobuf::Empty>>();
}

void Irohad::initFactories() {
  transaction_batch_factory_ =
      std::make_shared<shared_model::interface::TransactionBatchFactoryImpl>();
  std::unique_ptr<shared_model::validation::AbstractValidator<
      shared_model::interface::Transaction>>
      transaction_validator =
          std::make_unique<shared_model::validation::
                               DefaultOptionalSignedTransactionValidator>();
  transaction_factory =
      std::make_shared<shared_model::proto::ProtoTransportFactory<
          shared_model::interface::Transaction,
          shared_model::proto::Transaction>>(std::move(transaction_validator));

  query_response_factory_ =
      std::make_shared<shared_model::proto::ProtoQueryResponseFactory>();

  log_->info("[Init] => factories");
}

/**
 * Initializing ordering gate
 */
void Irohad::initOrderingGate() {
  ordering_gate = ordering_init.initOrderingGate(storage,
                                                 max_proposal_size_,
                                                 proposal_delay_,
                                                 storage,
                                                 storage,
                                                 transaction_batch_factory_,
                                                 async_call_);
  log_->info("[Init] => init ordering gate - [{}]",
             logger::logBool(ordering_gate));
}

/**
 * Initializing iroha verified proposal creator and block creator
 */
void Irohad::initSimulator() {
  auto block_factory = std::make_unique<shared_model::proto::ProtoBlockFactory>(
      //  Block factory in simulator uses UnsignedBlockValidator because it is
      //  not required to check signatures of block here, as they will be
      //  checked when supermajority of peers will sign the block. It is also
      //  not required to validate signatures of transactions here because they
      //  are validated in the ordering gate, where they are received from the
      //  ordering service.
      std::make_unique<
          shared_model::validation::DefaultUnsignedBlockValidator>());
  simulator = std::make_shared<Simulator>(ordering_gate,
                                          stateful_validator,
                                          storage,
                                          storage,
                                          crypto_signer_,
                                          std::move(block_factory));

  log_->info("[Init] => init simulator");
}

/**
 * Initializing consensus block cache
 */
void Irohad::initConsensusCache() {
  consensus_result_cache_ = std::make_shared<consensus::ConsensusResultCache>();

  log_->info("[Init] => init consensus block cache");
}

/**
 * Initializing block loader
 */
void Irohad::initBlockLoader() {
  block_loader =
      loader_init.initBlockLoader(storage, storage, consensus_result_cache_);

  log_->info("[Init] => block loader");
}

/**
 * Initializing consensus gate
 */
void Irohad::initConsensusGate() {
  consensus_gate = yac_init.initConsensusGate(storage,
                                              simulator,
                                              block_loader,
                                              keypair,
                                              consensus_result_cache_,
                                              vote_delay_,
                                              async_call_,
                                              common_objects_factory_);

  log_->info("[Init] => consensus gate");
}

/**
 * Initializing synchronizer
 */
void Irohad::initSynchronizer() {
  synchronizer = std::make_shared<SynchronizerImpl>(
      consensus_gate, chain_validator, storage, block_loader);

  log_->info("[Init] => synchronizer");
}

/**
 * Initializing peer communication service
 */
void Irohad::initPeerCommunicationService() {
  pcs = std::make_shared<PeerCommunicationServiceImpl>(
      ordering_gate, synchronizer, simulator);

  pcs->on_proposal().subscribe(
      [this](auto) { log_->info("~~~~~~~~~| PROPOSAL ^_^ |~~~~~~~~~ "); });

  pcs->on_commit().subscribe(
      [this](auto) { log_->info("~~~~~~~~~| COMMIT =^._.^= |~~~~~~~~~ "); });

  // complete initialization of ordering gate
  ordering_gate->setPcs(*pcs);

  log_->info("[Init] => pcs");
}

void Irohad::initStatusBus() {
  status_bus_ = std::make_shared<StatusBusImpl>();
  log_->info("[Init] => Tx status bus");
}

void Irohad::initMstProcessor() {
  if (is_mst_supported_) {
    mst_transport = std::make_shared<iroha::network::MstTransportGrpc>(
        async_call_,
        common_objects_factory_,
        transaction_factory,
        batch_parser,
        transaction_batch_factory_);
    auto mst_completer = std::make_shared<DefaultCompleter>();
    auto mst_storage = std::make_shared<MstStorageStateImpl>(mst_completer);
    // TODO: IR-1317 @l4l (02/05/18) magics should be replaced with options via
    // cli parameters
    auto mst_propagation = std::make_shared<GossipPropagationStrategy>(
        storage,
        std::chrono::seconds(5) /*emitting period*/,
        2 /*amount per once*/);
    auto mst_time = std::make_shared<MstTimeProviderImpl>();
    auto fair_mst_processor = std::make_shared<FairMstProcessor>(
        mst_transport, mst_storage, mst_propagation, mst_time);
    mst_processor = fair_mst_processor;
    mst_transport->subscribe(fair_mst_processor);
  } else {
    mst_processor = std::make_shared<MstProcessorStub>();
  }
  mst_notifier_ = std::make_shared<MstNotificatorImpl>(
      *mst_processor, pcs, status_bus_, status_factory_);
  log_->info("[Init] => MST processor");
}

void Irohad::initPendingTxsStorage() {
  pending_txs_storage_ = std::make_shared<PendingTransactionStorageImpl>(
      mst_processor->onStateUpdate(),
      mst_processor->onPreparedBatches(),
      mst_processor->onExpiredBatches());
  log_->info("[Init] => pending transactions storage");
}

/**
 * Initializing transaction command service
 */
void Irohad::initTransactionCommandService() {
  auto cs_processor = std::make_shared<ConsensusStatusProcessorImpl>(
      pcs, status_bus_, status_factory_);
  command_service = std::make_shared<::torii::CommandServiceImpl>(
      mst_processor, storage, status_bus_, status_factory_);
  command_service_transport =
      std::make_shared<::torii::CommandServiceTransportGrpc>(
          command_service,
          status_bus_,
          std::chrono::seconds(1),
          2 * proposal_delay_,
<<<<<<< HEAD
          status_factory_);
=======
          status_factory,
          transaction_factory,
          batch_parser,
          transaction_batch_factory_);
>>>>>>> cb486697

  log_->info("[Init] => command service");
}

/**
 * Initializing query command service
 */
void Irohad::initQueryService() {
  auto query_processor = std::make_shared<QueryProcessorImpl>(
      storage, storage, pending_txs_storage_, query_response_factory_);

  query_service = std::make_shared<::torii::QueryService>(query_processor);

  log_->info("[Init] => query service");
}

void Irohad::initWsvRestorer() {
  wsv_restorer_ = std::make_shared<iroha::ametsuchi::WsvRestorerImpl>();
}

/**
 * Run iroha daemon
 */
Irohad::RunResult Irohad::run() {
  using iroha::expected::operator|;

  // Initializing torii server
  torii_server = std::make_unique<ServerRunner>(listen_ip_ + ":"
                                                + std::to_string(torii_port_));

  // Initializing internal server
  internal_server = std::make_unique<ServerRunner>(
      listen_ip_ + ":" + std::to_string(internal_port_));

  // Run torii server
  return (torii_server->append(command_service_transport)
              .append(query_service)
              .run()
          |
          [&](const auto &port) {
            log_->info("Torii server bound on port {}", port);
            if (is_mst_supported_) {
              internal_server->append(mst_transport);
            }
            // Run internal server
            return internal_server
                ->append(ordering_init.ordering_gate_transport)
                .append(ordering_init.ordering_service_transport)
                .append(yac_init.consensus_network)
                .append(loader_init.service)
                .run();
          })
      .match(
          [&](const auto &port) -> RunResult {
            log_->info("Internal server bound on port {}", port.value);
            log_->info("===> iroha initialized");
            return {};
          },
          [&](const expected::Error<std::string> &e) -> RunResult {
            log_->error(e.error);
            return e;
          });
}

Irohad::~Irohad() {
  // TODO andrei 17.09.18: IR-1710 Verify that all components' destructors are
  // called in irohad destructor
  storage->freeConnections();
}<|MERGE_RESOLUTION|>--- conflicted
+++ resolved
@@ -364,14 +364,10 @@
           status_bus_,
           std::chrono::seconds(1),
           2 * proposal_delay_,
-<<<<<<< HEAD
-          status_factory_);
-=======
-          status_factory,
+          status_factory_,
           transaction_factory,
           batch_parser,
           transaction_batch_factory_);
->>>>>>> cb486697
 
   log_->info("[Init] => command service");
 }
