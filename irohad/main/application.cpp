--- conflicted
+++ resolved
@@ -218,11 +218,7 @@
   auto tx_processor = std::make_shared<TransactionProcessorImpl>(pcs);
 
   command_service = std::make_unique<::torii::CommandService>(
-<<<<<<< HEAD
-      pb_tx_factory, tx_processor, storage->getBlockQuery(), proposal_delay_);
-=======
-      tx_processor, storage, proposal_delay_);
->>>>>>> 29783005
+      tx_processor, storage->getBlockQuery(), proposal_delay_);
 
   log_->info("[Init] => command service");
 }
