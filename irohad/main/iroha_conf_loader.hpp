--- conflicted
+++ resolved
@@ -7,7 +7,6 @@
 #define IROHA_CONF_LOADER_HPP
 
 #include <string>
-<<<<<<< HEAD
 #include <unordered_map>
 
 #include "logger/logger_manager.hpp"
@@ -21,113 +20,15 @@
   uint32_t proposal_delay;
   uint32_t vote_delay;
   bool mst_support;
+  uint32_t mst_expiration_time;
   logger::LoggerManagerTreePtr logger_manager;
 };
-=======
-
-#include <rapidjson/document.h>
-#include <rapidjson/error/en.h>
-#include <rapidjson/istreamwrapper.h>
-#include <rapidjson/rapidjson.h>
-
-#include "main/assert_config.hpp"
-
-namespace config_members {
-  const char *BlockStorePath = "block_store_path";
-  const char *ToriiPort = "torii_port";
-  const char *InternalPort = "internal_port";
-  const char *KeyPairPath = "key_pair_path";
-  const char *PgOpt = "pg_opt";
-  const char *MaxProposalSize = "max_proposal_size";
-  const char *ProposalDelay = "proposal_delay";
-  const char *VoteDelay = "vote_delay";
-  const char *MstSupport = "mst_enable";
-  const char *MstExpirationTime = "mst_expiration_time";
-}  // namespace config_members
-
-static constexpr size_t kBadJsonPrintLength = 15;
-static constexpr size_t kBadJsonPrintOffsset = 5;
-static_assert(kBadJsonPrintOffsset <= kBadJsonPrintLength,
-              "The place of error is out of the printed string boundaries!");
-
-std::string reportJsonParsingError(const rapidjson::Document &doc,
-                                   const std::string &conf_path,
-                                   std::istream &input) {
-  const size_t error_offset = doc.GetErrorOffset();
-  // This ensures the unsigned string beginning position does not cross zero:
-  const size_t print_offset =
-      std::max(error_offset, kBadJsonPrintOffsset) - kBadJsonPrintOffsset;
-  input.seekg(print_offset);
-  std::string json_error_buf(kBadJsonPrintLength, 0);
-  input.readsome(&json_error_buf[0], kBadJsonPrintLength);
-  return "JSON parse error [" + conf_path + "] " + "(near `" + json_error_buf
-      + "'): " + std::string(rapidjson::GetParseError_En(doc.GetParseError()));
-}
->>>>>>> b8254c5b
 
 /**
  * parse and assert trusted peers json in `iroha.conf`
  * @param conf_path is a path to iroha's config
  * @return a parsed equivalent of that file
  */
-<<<<<<< HEAD
 IrohadConfig parse_iroha_config(const std::string &conf_path);
-=======
-inline rapidjson::Document parse_iroha_config(const std::string &conf_path) {
-  namespace ac = assert_config;
-  namespace mbr = config_members;
-  rapidjson::Document doc;
-  std::ifstream ifs_iroha(conf_path);
-  rapidjson::IStreamWrapper isw(ifs_iroha);
-  const std::string kStrType = "string";
-  const std::string kUintType = "uint";
-  const std::string kBoolType = "bool";
-  doc.ParseStream(isw);
-  ac::assert_fatal(not doc.HasParseError(),
-                   reportJsonParsingError(doc, conf_path, ifs_iroha));
-
-  ac::assert_fatal(doc.HasMember(mbr::BlockStorePath),
-                   ac::no_member_error(mbr::BlockStorePath));
-  ac::assert_fatal(doc[mbr::BlockStorePath].IsString(),
-                   ac::type_error(mbr::BlockStorePath, kStrType));
-
-  ac::assert_fatal(doc.HasMember(mbr::ToriiPort),
-                   ac::no_member_error(mbr::ToriiPort));
-  ac::assert_fatal(doc[mbr::ToriiPort].IsUint(),
-                   ac::type_error(mbr::ToriiPort, kUintType));
-
-  ac::assert_fatal(doc.HasMember(mbr::InternalPort),
-                   ac::no_member_error(mbr::InternalPort));
-  ac::assert_fatal(doc[mbr::InternalPort].IsUint(),
-                   ac::type_error(mbr::InternalPort, kUintType));
-
-  ac::assert_fatal(doc.HasMember(mbr::PgOpt), ac::no_member_error(mbr::PgOpt));
-  ac::assert_fatal(doc[mbr::PgOpt].IsString(),
-                   ac::type_error(mbr::PgOpt, kStrType));
-
-  ac::assert_fatal(doc.HasMember(mbr::MaxProposalSize),
-                   ac::no_member_error(mbr::MaxProposalSize));
-  ac::assert_fatal(doc[mbr::MaxProposalSize].IsUint(),
-                   ac::type_error(mbr::MaxProposalSize, kUintType));
-
-  ac::assert_fatal(doc.HasMember(mbr::ProposalDelay),
-                   ac::no_member_error(mbr::ProposalDelay));
-  ac::assert_fatal(doc[mbr::ProposalDelay].IsUint(),
-                   ac::type_error(mbr::ProposalDelay, kUintType));
-
-  ac::assert_fatal(doc.HasMember(mbr::VoteDelay),
-                   ac::no_member_error(mbr::VoteDelay));
-  ac::assert_fatal(doc[mbr::VoteDelay].IsUint(),
-                   ac::type_error(mbr::VoteDelay, kUintType));
-
-  ac::assert_fatal(doc.HasMember(mbr::MstSupport),
-                   ac::no_member_error(mbr::MstSupport));
-  ac::assert_fatal(doc[mbr::MstSupport].IsBool(),
-                   ac::type_error(mbr::MstSupport, kBoolType));
-  ac::assert_fatal(doc[mbr::MstExpirationTime].IsUint(),
-                   ac::type_error(mbr::MstExpirationTime, kUintType));
-  return doc;
-}
->>>>>>> b8254c5b
 
 #endif  // IROHA_CONF_LOADER_HPP