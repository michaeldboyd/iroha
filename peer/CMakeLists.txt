--- conflicted
+++ resolved
@@ -6,7 +6,6 @@
 target_link_libraries(iroha-main
   sumeragi
   http_server_with_cappuccino
-<<<<<<< HEAD
   connection_with_grpc_flatbuffer
   config_manager
   ed25519
@@ -14,8 +13,4 @@
   pthread
   thread_pool
   json
-=======
-  izanami
-  logger
->>>>>>> 1b9160d6
 )