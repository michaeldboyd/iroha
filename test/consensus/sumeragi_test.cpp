/*
Copyright Soramitsu Co., Ltd. 2016 All Rights Reserved.

Licensed under the Apache License, Version 2.0 (the "License");
you may not use this file except in compliance with the License.
You may obtain a copy of the License at

     http://www.apache.org/licenses/LICENSE-2.0

Unless required by applicable law or agreed to in writing, software
distributed under the License is distributed on an "AS IS" BASIS,
WITHOUT WARRANTIES OR CONDITIONS OF ANY KIND, either express or implied.
See the License for the specific language governing permissions and
limitations under the License.
*/

#include "../../core/consensus/sumeragi.hpp"

#include "../../core/consensus/connection/connection.hpp"
#include "../../core/model/commands/transfer.hpp"
#include "../../core/model/objects/domain.hpp"

#include <iostream>
#include <string>
#include <vector>
#include <memory>
#include <thread>

#include "../../core/service/json_parse_with_json_nlohman.hpp"

#include "../../core/service/peer_service.hpp"
#include "../../core/crypto/hash.hpp"

template<typename T>
using Transaction = transaction::Transaction<T>;
template<typename T>
using ConsensusEvent = event::ConsensusEvent<T>;
template<typename T>
using Add = command::Add<T>;
template<typename T>
using Transfer = command::Transfer<T>;

void setAwkTimer(int const sleepMillisecs, std::function<void(void)> const action) {
    std::thread([action, sleepMillisecs]() {
        std::this_thread::sleep_for(std::chrono::milliseconds(sleepMillisecs));
        action();
    }).join();
}

int main(int argc, char *argv[]){
    std::string value;
    std::string senderPublicKey;
    std::string receiverPublicKey;
    std::string cmd;
    std::vector<std::unique_ptr<peer::Node>> nodes = peer::getPeerList();

    connection::initialize_peer(nullptr);

    for(const auto& n : nodes){
        std::cout<< "=========" << std::endl;
        std::cout<< n->getPublicKey() << std::endl;
        std::cout<< n->getIP() << std::endl;
        connection::addPublication(n->getIP());
    }

    std::string pubKey = peer::getMyPublicKey();

    sumeragi::initializeSumeragi( pubKey, std::move(nodes));

    std::thread http_th( []() {
        sumeragi::loop();
    });

    connection::exec_subscription(peer::getMyIp());    
    if( argc >= 2 && std::string(argv[1]) == "public"){
        std::cout<<"start publish tx\n";
        while(1){
            
            setAwkTimer(100, [&](){
                auto event = std::make_unique<ConsensusEvent<Transaction<Transfer<object::Asset>>>>(
                    senderPublicKey,
                    receiverPublicKey,
                    "Dummy transaction",
                    100
                );
                std::cout <<" created event\n";
                event->addTxSignature(
                        peer::getMyPublicKey(),
                        signature::sign(event->getHash(), peer::getMyPublicKey(), peer::getPrivateKey()).c_str()
                );
                auto text = json_parse_with_json_nlohman::parser::dump(event->dump());
                connection::send(peer::getMyIp(), text);
            });
        }
    }else{
        std::cout<<"I'm only node\n";
        while(1);
<<<<<<< HEAD
=======

>>>>>>> 10dc4575
    }

    http_th.detach();
    return 0;
}<|MERGE_RESOLUTION|>--- conflicted
+++ resolved
@@ -95,10 +95,7 @@
     }else{
         std::cout<<"I'm only node\n";
         while(1);
-<<<<<<< HEAD
-=======
 
->>>>>>> 10dc4575
     }
 
     http_th.detach();
