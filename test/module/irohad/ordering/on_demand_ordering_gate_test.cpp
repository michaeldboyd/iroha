/**
 * Copyright Soramitsu Co., Ltd. All Rights Reserved.
 * SPDX-License-Identifier: Apache-2.0
 */

#include "ordering/impl/on_demand_ordering_gate.hpp"

#include <gtest/gtest.h>
#include <boost/range/adaptor/indirected.hpp>
#include "framework/test_subscriber.hpp"
#include "interfaces/iroha_internal/transaction_batch_impl.hpp"
#include "module/irohad/ametsuchi/ametsuchi_mocks.hpp"
#include "module/irohad/ordering/ordering_mocks.hpp"
#include "module/shared_model/interface_mocks.hpp"
#include "ordering/impl/on_demand_common.hpp"

using namespace iroha;
using namespace iroha::ordering;
using namespace iroha::ordering::transport;
using namespace iroha::network;
using namespace framework::test_subscriber;

using ::testing::_;
using ::testing::ByMove;
using ::testing::NiceMock;
using ::testing::Return;
using ::testing::Truly;
using ::testing::UnorderedElementsAre;
using ::testing::UnorderedElementsAreArray;

class OnDemandOrderingGateTest : public ::testing::Test {
 public:
  void SetUp() override {
    ordering_service = std::make_shared<MockOnDemandOrderingService>();
    notification = std::make_shared<MockOdOsNotification>();
    cache = std::make_shared<cache::MockOrderingGateCache>();
    auto ufactory = std::make_unique<NiceMock<MockUnsafeProposalFactory>>();
    factory = ufactory.get();
    tx_cache = std::make_shared<ametsuchi::MockTxPresenceCache>();
    ON_CALL(*tx_cache,
            check(testing::Matcher<const shared_model::crypto::Hash &>(_)))
        .WillByDefault(
            Return(boost::make_optional<ametsuchi::TxCacheStatusType>(
                iroha::ametsuchi::tx_cache_status_responses::Missing())));
    ordering_gate =
        std::make_shared<OnDemandOrderingGate>(ordering_service,
                                               notification,
                                               rounds.get_observable(),
                                               cache,
                                               std::move(ufactory),
                                               tx_cache,
                                               initial_round);
  }

  rxcpp::subjects::subject<OnDemandOrderingGate::BlockRoundEventType> rounds;
  std::shared_ptr<MockOnDemandOrderingService> ordering_service;
  std::shared_ptr<MockOdOsNotification> notification;
  MockUnsafeProposalFactory *factory;
  std::shared_ptr<ametsuchi::MockTxPresenceCache> tx_cache;
  std::shared_ptr<OnDemandOrderingGate> ordering_gate;

<<<<<<< HEAD
  const consensus::Round initial_round = {2, kFirstRejectRound};
=======
  std::shared_ptr<cache::MockOrderingGateCache> cache;

  const consensus::Round initial_round = {2, 1};
>>>>>>> 1c33225a
};

/**
 * @given initialized ordering gate
 * @when a batch is received
 * @then it is passed to the ordering service
 */
TEST_F(OnDemandOrderingGateTest, propagateBatch) {
  auto hash1 = shared_model::interface::types::HashType("");
  auto batch = createMockBatchWithHash(hash1);
  OdOsNotification::CollectionType collection{batch};

  EXPECT_CALL(*cache, addToBack(UnorderedElementsAre(batch))).Times(1);
  EXPECT_CALL(*notification, onBatches(initial_round, collection)).Times(1);

  ordering_gate->propagateBatch(batch);
}

/**
 * @given initialized ordering gate
 * @when a block round event with height is received from the PCS
 * AND a proposal is successfully retrieved from the network
 * @then new proposal round based on the received height is initiated
 */
TEST_F(OnDemandOrderingGateTest, BlockEvent) {
<<<<<<< HEAD
  auto block = std::make_shared<MockBlock>();
  EXPECT_CALL(*block, height()).WillRepeatedly(Return(3));
  OnDemandOrderingGate::BlockEvent event = {block};
  consensus::Round round{event->height() + 1, kFirstRejectRound};
=======
  consensus::Round round{3, 1};
>>>>>>> 1c33225a

  boost::optional<OdOsNotification::ProposalType> oproposal(
      std::make_unique<MockProposal>());
  auto proposal = oproposal.value().get();

  EXPECT_CALL(*ordering_service, onCollaborationOutcome(round)).Times(1);
  EXPECT_CALL(*notification, onRequestProposal(round))
      .WillOnce(Return(ByMove(std::move(oproposal))));
  EXPECT_CALL(*factory, unsafeCreateProposal(_, _, _)).Times(0);

  auto gate_wrapper =
      make_test_subscriber<CallExact>(ordering_gate->onProposal(), 1);
  gate_wrapper.subscribe(
      [&](auto val) { ASSERT_EQ(proposal, getProposalUnsafe(val).get()); });

  rounds.get_subscriber().on_next(OnDemandOrderingGate::BlockEvent{round, {}});

  ASSERT_TRUE(gate_wrapper.validate());
}

/**
 * @given initialized ordering gate
 * @when an empty block round event is received from the PCS
 * AND a proposal is successfully retrieved from the network
 * @then new proposal round based on the received height is initiated
 */
TEST_F(OnDemandOrderingGateTest, EmptyEvent) {
  consensus::Round round{initial_round.block_round,
                         initial_round.reject_round + 1};

  boost::optional<OdOsNotification::ProposalType> oproposal(
      std::make_unique<MockProposal>());
  auto proposal = oproposal.value().get();

  EXPECT_CALL(*ordering_service, onCollaborationOutcome(round)).Times(1);
  EXPECT_CALL(*notification, onRequestProposal(round))
      .WillOnce(Return(ByMove(std::move(oproposal))));
  EXPECT_CALL(*factory, unsafeCreateProposal(_, _, _)).Times(0);

  auto gate_wrapper =
      make_test_subscriber<CallExact>(ordering_gate->onProposal(), 1);
  gate_wrapper.subscribe(
      [&](auto val) { ASSERT_EQ(proposal, getProposalUnsafe(val).get()); });

  rounds.get_subscriber().on_next(OnDemandOrderingGate::EmptyEvent{});

  ASSERT_TRUE(gate_wrapper.validate());
}

/**
 * @given initialized ordering gate
 * @when a block round event with height is received from the PCS
 * AND a proposal is not retrieved from the network
 * @then new empty proposal round based on the received height is initiated
 */
TEST_F(OnDemandOrderingGateTest, BlockEventNoProposal) {
<<<<<<< HEAD
  auto block = std::make_shared<MockBlock>();
  EXPECT_CALL(*block, height()).WillRepeatedly(Return(3));
  OnDemandOrderingGate::BlockEvent event = {block};
  consensus::Round round{event->height() + 1, kFirstRejectRound};
=======
  consensus::Round round{3, 1};
>>>>>>> 1c33225a

  boost::optional<OdOsNotification::ProposalType> oproposal;

  EXPECT_CALL(*ordering_service, onCollaborationOutcome(round)).Times(1);
  EXPECT_CALL(*notification, onRequestProposal(round))
      .WillOnce(Return(ByMove(std::move(oproposal))));

  OdOsNotification::ProposalType uproposal;
  auto proposal = uproposal.get();

  EXPECT_CALL(*factory, unsafeCreateProposal(_, _, _))
      .WillOnce(Return(ByMove(std::move(uproposal))));

  auto gate_wrapper =
      make_test_subscriber<CallExact>(ordering_gate->onProposal(), 1);
  gate_wrapper.subscribe(
      [&](auto val) { ASSERT_EQ(proposal, getProposalUnsafe(val).get()); });

  rounds.get_subscriber().on_next(OnDemandOrderingGate::BlockEvent{round, {}});

  ASSERT_TRUE(gate_wrapper.validate());
}

/**
 * @given initialized ordering gate
 * @when an empty block round event is received from the PCS
 * AND a proposal is not retrieved from the network
 * @then new empty proposal round based on the received height is initiated
 */
TEST_F(OnDemandOrderingGateTest, EmptyEventNoProposal) {
  consensus::Round round{initial_round.block_round,
                         initial_round.reject_round + 1};

  boost::optional<OdOsNotification::ProposalType> oproposal;

  EXPECT_CALL(*ordering_service, onCollaborationOutcome(round)).Times(1);
  EXPECT_CALL(*notification, onRequestProposal(round))
      .WillOnce(Return(ByMove(std::move(oproposal))));

  OdOsNotification::ProposalType uproposal;
  auto proposal = uproposal.get();

  EXPECT_CALL(*factory, unsafeCreateProposal(_, _, _))
      .WillOnce(Return(ByMove(std::move(uproposal))));

  auto gate_wrapper =
      make_test_subscriber<CallExact>(ordering_gate->onProposal(), 1);
  gate_wrapper.subscribe(
      [&](auto val) { ASSERT_EQ(proposal, getProposalUnsafe(val).get()); });

  rounds.get_subscriber().on_next(OnDemandOrderingGate::EmptyEvent{});

  ASSERT_TRUE(gate_wrapper.validate());
}

/**
 * @given initialized ordering gate
 * @when new proposal arrives and the transaction was already committed
 * @then the resulting proposal emitted by ordering gate does not contain
 * this transaction
 */
TEST_F(OnDemandOrderingGateTest, ReplayedTransactionInProposal) {
  OnDemandOrderingGate::BlockEvent event = {initial_round, {}};

  // initialize mock transaction
  auto tx1 = std::make_shared<NiceMock<MockTransaction>>();
  auto hash = shared_model::crypto::Hash("mock code is readable");
  ON_CALL(*tx1, hash()).WillByDefault(testing::ReturnRef(testing::Const(hash)));
  std::vector<decltype(tx1)> txs{tx1};
  auto tx_range = txs | boost::adaptors::indirected;

  // initialize mock proposal
  auto proposal = std::make_unique<NiceMock<MockProposal>>();
  ON_CALL(*proposal, transactions()).WillByDefault(Return(tx_range));
  boost::optional<OdOsNotification::ProposalType> arriving_proposal =
      std::unique_ptr<shared_model::interface::Proposal>(std::move(proposal));

  // set expectations for ordering service
  EXPECT_CALL(*ordering_service, onCollaborationOutcome(initial_round))
      .Times(1);
  EXPECT_CALL(*notification, onRequestProposal(initial_round))
      .WillOnce(Return(ByMove(std::move(arriving_proposal))));
  EXPECT_CALL(*tx_cache,
              check(testing::Matcher<const shared_model::crypto::Hash &>(_)))
      .WillOnce(Return(boost::make_optional<ametsuchi::TxCacheStatusType>(
          iroha::ametsuchi::tx_cache_status_responses::Committed())));
  // expect proposal to be created without any transactions because it was
  // removed by tx cache
  EXPECT_CALL(
      *factory,
      unsafeCreateProposal(
          _, _, MockUnsafeProposalFactory::TransactionsCollectionType()))
      .Times(1);

  auto gate_wrapper =
      make_test_subscriber<CallExact>(ordering_gate->on_proposal(), 1);
  gate_wrapper.subscribe([&](auto proposal) {});
  rounds.get_subscriber().on_next(event);

  ASSERT_TRUE(gate_wrapper.validate());
}

/**
 * @given initialized ordering gate
 * @when block event with no batches is emitted @and cache contains batch1 and
 * batch2 on the head
 * @then batch1 and batch2 are propagated to network
 */
TEST_F(OnDemandOrderingGateTest, SendBatchesFromTheCache) {
  // prepare hashes for mock batches
  shared_model::interface::types::HashType hash1("hash1");
  shared_model::interface::types::HashType hash2("hash2");

  // prepare batches
  auto batch1 = createMockBatchWithHash(hash1);
  auto batch2 = createMockBatchWithHash(hash2);

  cache::OrderingGateCache::BatchesSetType collection{batch1, batch2};

  EXPECT_CALL(*cache, pop()).WillOnce(Return(collection));

  EXPECT_CALL(*cache, addToBack(UnorderedElementsAreArray(collection)))
      .Times(1);
  EXPECT_CALL(*notification,
              onBatches(initial_round, UnorderedElementsAreArray(collection)))
      .Times(1);

  rounds.get_subscriber().on_next(
      OnDemandOrderingGate::BlockEvent{initial_round, {}});
}

/**
 * @given initialized ordering gate
 * @when an block round event is received from the PCS
 * @then all batches from that event are removed from the cache
 */
TEST_F(OnDemandOrderingGateTest, BatchesRemoveFromCache) {
  // prepare hashes for mock batches
  shared_model::interface::types::HashType hash1("hash1");
  shared_model::interface::types::HashType hash2("hash2");

  // prepare batches
  auto batch1 = createMockBatchWithHash(hash1);
  auto batch2 = createMockBatchWithHash(hash2);

  EXPECT_CALL(*cache, pop()).Times(1);
  EXPECT_CALL(*cache, remove(UnorderedElementsAre(hash1, hash2))).Times(1);

  rounds.get_subscriber().on_next(
      OnDemandOrderingGate::BlockEvent{initial_round, {hash1, hash2}});
}<|MERGE_RESOLUTION|>--- conflicted
+++ resolved
@@ -59,13 +59,9 @@
   std::shared_ptr<ametsuchi::MockTxPresenceCache> tx_cache;
   std::shared_ptr<OnDemandOrderingGate> ordering_gate;
 
-<<<<<<< HEAD
+  std::shared_ptr<cache::MockOrderingGateCache> cache;
+
   const consensus::Round initial_round = {2, kFirstRejectRound};
-=======
-  std::shared_ptr<cache::MockOrderingGateCache> cache;
-
-  const consensus::Round initial_round = {2, 1};
->>>>>>> 1c33225a
 };
 
 /**
@@ -91,14 +87,8 @@
  * @then new proposal round based on the received height is initiated
  */
 TEST_F(OnDemandOrderingGateTest, BlockEvent) {
-<<<<<<< HEAD
-  auto block = std::make_shared<MockBlock>();
-  EXPECT_CALL(*block, height()).WillRepeatedly(Return(3));
-  OnDemandOrderingGate::BlockEvent event = {block};
-  consensus::Round round{event->height() + 1, kFirstRejectRound};
-=======
-  consensus::Round round{3, 1};
->>>>>>> 1c33225a
+  consensus::Round event_round{3, kFirstRejectRound},
+      round{4, kFirstRejectRound};
 
   boost::optional<OdOsNotification::ProposalType> oproposal(
       std::make_unique<MockProposal>());
@@ -114,7 +104,8 @@
   gate_wrapper.subscribe(
       [&](auto val) { ASSERT_EQ(proposal, getProposalUnsafe(val).get()); });
 
-  rounds.get_subscriber().on_next(OnDemandOrderingGate::BlockEvent{round, {}});
+  rounds.get_subscriber().on_next(
+      OnDemandOrderingGate::BlockEvent{event_round, {}});
 
   ASSERT_TRUE(gate_wrapper.validate());
 }
@@ -155,14 +146,8 @@
  * @then new empty proposal round based on the received height is initiated
  */
 TEST_F(OnDemandOrderingGateTest, BlockEventNoProposal) {
-<<<<<<< HEAD
-  auto block = std::make_shared<MockBlock>();
-  EXPECT_CALL(*block, height()).WillRepeatedly(Return(3));
-  OnDemandOrderingGate::BlockEvent event = {block};
-  consensus::Round round{event->height() + 1, kFirstRejectRound};
-=======
-  consensus::Round round{3, 1};
->>>>>>> 1c33225a
+  consensus::Round event_round{3, kFirstRejectRound},
+      round{4, kFirstRejectRound};
 
   boost::optional<OdOsNotification::ProposalType> oproposal;
 
@@ -170,7 +155,7 @@
   EXPECT_CALL(*notification, onRequestProposal(round))
       .WillOnce(Return(ByMove(std::move(oproposal))));
 
-  OdOsNotification::ProposalType uproposal;
+  OdOsNotification::ProposalType uproposal = std::make_unique<MockProposal>();
   auto proposal = uproposal.get();
 
   EXPECT_CALL(*factory, unsafeCreateProposal(_, _, _))
@@ -181,7 +166,8 @@
   gate_wrapper.subscribe(
       [&](auto val) { ASSERT_EQ(proposal, getProposalUnsafe(val).get()); });
 
-  rounds.get_subscriber().on_next(OnDemandOrderingGate::BlockEvent{round, {}});
+  rounds.get_subscriber().on_next(
+      OnDemandOrderingGate::BlockEvent{event_round, {}});
 
   ASSERT_TRUE(gate_wrapper.validate());
 }
@@ -202,7 +188,7 @@
   EXPECT_CALL(*notification, onRequestProposal(round))
       .WillOnce(Return(ByMove(std::move(oproposal))));
 
-  OdOsNotification::ProposalType uproposal;
+  OdOsNotification::ProposalType uproposal = std::make_unique<MockProposal>();
   auto proposal = uproposal.get();
 
   EXPECT_CALL(*factory, unsafeCreateProposal(_, _, _))
@@ -226,6 +212,8 @@
  */
 TEST_F(OnDemandOrderingGateTest, ReplayedTransactionInProposal) {
   OnDemandOrderingGate::BlockEvent event = {initial_round, {}};
+  consensus::Round round{initial_round.block_round + 1,
+                         initial_round.reject_round};
 
   // initialize mock transaction
   auto tx1 = std::make_shared<NiceMock<MockTransaction>>();
@@ -241,9 +229,8 @@
       std::unique_ptr<shared_model::interface::Proposal>(std::move(proposal));
 
   // set expectations for ordering service
-  EXPECT_CALL(*ordering_service, onCollaborationOutcome(initial_round))
-      .Times(1);
-  EXPECT_CALL(*notification, onRequestProposal(initial_round))
+  EXPECT_CALL(*ordering_service, onCollaborationOutcome(round)).Times(1);
+  EXPECT_CALL(*notification, onRequestProposal(round))
       .WillOnce(Return(ByMove(std::move(arriving_proposal))));
   EXPECT_CALL(*tx_cache,
               check(testing::Matcher<const shared_model::crypto::Hash &>(_)))
@@ -258,7 +245,7 @@
       .Times(1);
 
   auto gate_wrapper =
-      make_test_subscriber<CallExact>(ordering_gate->on_proposal(), 1);
+      make_test_subscriber<CallExact>(ordering_gate->onProposal(), 1);
   gate_wrapper.subscribe([&](auto proposal) {});
   rounds.get_subscriber().on_next(event);
 
@@ -272,6 +259,9 @@
  * @then batch1 and batch2 are propagated to network
  */
 TEST_F(OnDemandOrderingGateTest, SendBatchesFromTheCache) {
+  consensus::Round round{initial_round.block_round + 1,
+                         initial_round.reject_round};
+
   // prepare hashes for mock batches
   shared_model::interface::types::HashType hash1("hash1");
   shared_model::interface::types::HashType hash2("hash2");
@@ -280,6 +270,11 @@
   auto batch1 = createMockBatchWithHash(hash1);
   auto batch2 = createMockBatchWithHash(hash2);
 
+  OdOsNotification::ProposalType uproposal = std::make_unique<MockProposal>();
+
+  EXPECT_CALL(*factory, unsafeCreateProposal(_, _, _))
+      .WillOnce(Return(ByMove(std::move(uproposal))));
+
   cache::OrderingGateCache::BatchesSetType collection{batch1, batch2};
 
   EXPECT_CALL(*cache, pop()).WillOnce(Return(collection));
@@ -287,7 +282,7 @@
   EXPECT_CALL(*cache, addToBack(UnorderedElementsAreArray(collection)))
       .Times(1);
   EXPECT_CALL(*notification,
-              onBatches(initial_round, UnorderedElementsAreArray(collection)))
+              onBatches(round, UnorderedElementsAreArray(collection)))
       .Times(1);
 
   rounds.get_subscriber().on_next(
@@ -308,6 +303,11 @@
   auto batch1 = createMockBatchWithHash(hash1);
   auto batch2 = createMockBatchWithHash(hash2);
 
+  OdOsNotification::ProposalType uproposal = std::make_unique<MockProposal>();
+
+  EXPECT_CALL(*factory, unsafeCreateProposal(_, _, _))
+      .WillOnce(Return(ByMove(std::move(uproposal))));
+
   EXPECT_CALL(*cache, pop()).Times(1);
   EXPECT_CALL(*cache, remove(UnorderedElementsAre(hash1, hash2))).Times(1);
 
