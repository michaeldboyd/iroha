/**
 * Copyright Soramitsu Co., Ltd. All Rights Reserved.
 * SPDX-License-Identifier: Apache-2.0
 */

#include "ordering/impl/on_demand_ordering_gate.hpp"

#include <gtest/gtest.h>
#include <boost/range/adaptor/indirected.hpp>
#include "framework/test_subscriber.hpp"
#include "interfaces/iroha_internal/transaction_batch_impl.hpp"
#include "module/irohad/ametsuchi/mock_tx_presence_cache.hpp"
#include "module/irohad/ordering/mock_on_demand_os_notification.hpp"
#include "module/irohad/ordering/ordering_mocks.hpp"
#include "module/shared_model/interface_mocks.hpp"
#include "ordering/impl/on_demand_common.hpp"

using namespace iroha;
using namespace iroha::ordering;
using namespace iroha::ordering::transport;
using namespace iroha::network;
using namespace framework::test_subscriber;

using ::testing::_;
using ::testing::AtMost;
using ::testing::ByMove;
using ::testing::NiceMock;
using ::testing::Return;
using ::testing::ReturnRefOfCopy;
using ::testing::Truly;
using ::testing::UnorderedElementsAre;
using ::testing::UnorderedElementsAreArray;

class OnDemandOrderingGateTest : public ::testing::Test {
 public:
  void SetUp() override {
    ordering_service = std::make_shared<MockOnDemandOrderingService>();
    notification = std::make_shared<MockOdOsNotification>();
    cache = std::make_shared<cache::MockOrderingGateCache>();
    auto ufactory = std::make_unique<NiceMock<MockUnsafeProposalFactory>>();
    factory = ufactory.get();
    tx_cache = std::make_shared<ametsuchi::MockTxPresenceCache>();
    ON_CALL(*tx_cache,
            check(testing::Matcher<const shared_model::crypto::Hash &>(_)))
        .WillByDefault(
            Return(boost::make_optional<ametsuchi::TxCacheStatusType>(
                iroha::ametsuchi::tx_cache_status_responses::Missing())));
    ordering_gate =
        std::make_shared<OnDemandOrderingGate>(ordering_service,
                                               notification,
                                               rounds.get_observable(),
                                               cache,
                                               std::move(ufactory),
                                               tx_cache,
                                               initial_round);

    auto peer = makePeer("127.0.0.1", shared_model::crypto::PublicKey("111"));
    auto ledger_peers = std::make_shared<PeerList>(PeerList{peer});
    ledger_state = std::make_shared<LedgerState>(ledger_peers);
  }

  rxcpp::subjects::subject<OnDemandOrderingGate::BlockRoundEventType> rounds;
  std::shared_ptr<MockOnDemandOrderingService> ordering_service;
  std::shared_ptr<MockOdOsNotification> notification;
  NiceMock<MockUnsafeProposalFactory> *factory;
  std::shared_ptr<ametsuchi::MockTxPresenceCache> tx_cache;
  std::shared_ptr<OnDemandOrderingGate> ordering_gate;

  std::shared_ptr<cache::MockOrderingGateCache> cache;

  const consensus::Round initial_round = {1, kFirstRejectRound},
                         round = {2, kFirstRejectRound};

  std::shared_ptr<LedgerState> ledger_state;
};

/**
 * @given initialized ordering gate
 * @when a batch is received
 * @then it is passed to the ordering service
 */
TEST_F(OnDemandOrderingGateTest, propagateBatch) {
  auto hash1 = shared_model::interface::types::HashType("");
  auto batch = createMockBatchWithHash(hash1);
  OdOsNotification::CollectionType collection{batch};

  EXPECT_CALL(*cache, addToBack(UnorderedElementsAre(batch))).Times(1);
  EXPECT_CALL(*notification, onBatches(initial_round, collection)).Times(1);

  ordering_gate->propagateBatch(batch);
}

/**
 * @given initialized ordering gate
 * @when a block round event with height is received from the PCS
 * AND a proposal is successfully retrieved from the network
 * @then new proposal round based on the received height is initiated
 */
TEST_F(OnDemandOrderingGateTest, BlockEvent) {
  auto mproposal = std::make_unique<MockProposal>();
  auto proposal = mproposal.get();
  boost::optional<std::shared_ptr<const OdOsNotification::ProposalType>>
      oproposal(std::move(mproposal));
  std::vector<std::shared_ptr<MockTransaction>> txs{
      std::make_shared<MockTransaction>()};
  ON_CALL(*txs[0], hash())
      .WillByDefault(ReturnRefOfCopy(shared_model::crypto::Hash("")));
  ON_CALL(*proposal, transactions())
      .WillByDefault(Return(txs | boost::adaptors::indirected));

  EXPECT_CALL(*ordering_service, onCollaborationOutcome(round)).Times(1);
  EXPECT_CALL(*notification, onRequestProposal(round))
      .WillOnce(Return(ByMove(std::move(oproposal))));

<<<<<<< HEAD
  auto ufactory_proposal = std::make_unique<MockProposal>();
  auto factory_proposal = ufactory_proposal.get();
  EXPECT_CALL(*factory, unsafeCreateProposal(_, _, _))
      .WillOnce(Return(ByMove(std::move(ufactory_proposal))));
  ON_CALL(*factory_proposal, transactions())
      .WillByDefault(Return(txs | boost::adaptors::indirected));

  auto block_event = OnDemandOrderingGate::BlockEvent{round, {}, ledger_state};

  auto gate_wrapper =
      make_test_subscriber<CallExact>(ordering_gate->onProposal(), 1);
  gate_wrapper.subscribe([&](auto val) {
    EXPECT_EQ(factory_proposal, getProposalUnsafe(val).get());
    EXPECT_EQ(*val.ledger_state->ledger_peers,
              *block_event.ledger_state->ledger_peers);
  });
=======
  auto gate_wrapper =
      make_test_subscriber<CallExact>(ordering_gate->onProposal(), 1);
  gate_wrapper.subscribe(
      [&](auto val) { ASSERT_EQ(proposal, getProposalUnsafe(val).get()); });
>>>>>>> d4fce450

  rounds.get_subscriber().on_next(block_event);

  ASSERT_TRUE(gate_wrapper.validate());
}

/**
 * @given initialized ordering gate
 * @when an empty block round event is received from the PCS
 * AND a proposal is successfully retrieved from the network
 * @then new proposal round based on the received height is initiated
 */
TEST_F(OnDemandOrderingGateTest, EmptyEvent) {
  auto mproposal = std::make_unique<MockProposal>();
  auto proposal = mproposal.get();
  boost::optional<std::shared_ptr<const OdOsNotification::ProposalType>>
      oproposal(std::move(mproposal));
  std::vector<std::shared_ptr<MockTransaction>> txs{
      std::make_shared<MockTransaction>()};
  ON_CALL(*txs[0], hash())
      .WillByDefault(ReturnRefOfCopy(shared_model::crypto::Hash("")));
  ON_CALL(*proposal, transactions())
      .WillByDefault(Return(txs | boost::adaptors::indirected));

  EXPECT_CALL(*ordering_service, onCollaborationOutcome(round)).Times(1);
  EXPECT_CALL(*notification, onRequestProposal(round))
      .WillOnce(Return(ByMove(std::move(oproposal))));

<<<<<<< HEAD
  auto ufactory_proposal = std::make_unique<MockProposal>();
  auto factory_proposal = ufactory_proposal.get();
  EXPECT_CALL(*factory, unsafeCreateProposal(_, _, _))
      .WillOnce(Return(ByMove(std::move(ufactory_proposal))));
  ON_CALL(*factory_proposal, transactions())
      .WillByDefault(Return(txs | boost::adaptors::indirected));

  auto empty_event = OnDemandOrderingGate::EmptyEvent{round, ledger_state};

  auto gate_wrapper =
      make_test_subscriber<CallExact>(ordering_gate->onProposal(), 1);
  gate_wrapper.subscribe([&](auto val) {
    EXPECT_EQ(factory_proposal, getProposalUnsafe(val).get());
    EXPECT_EQ(*val.ledger_state->ledger_peers,
              *empty_event.ledger_state->ledger_peers);
  });
=======
  auto gate_wrapper =
      make_test_subscriber<CallExact>(ordering_gate->onProposal(), 1);
  gate_wrapper.subscribe(
      [&](auto val) { ASSERT_EQ(proposal, getProposalUnsafe(val).get()); });
>>>>>>> d4fce450

  rounds.get_subscriber().on_next(empty_event);

  ASSERT_TRUE(gate_wrapper.validate());
}

/**
 * @given initialized ordering gate
 * @when a block round event with height is received from the PCS
 * AND a proposal is not retrieved from the network
 * @then new empty proposal round based on the received height is initiated
 */
TEST_F(OnDemandOrderingGateTest, BlockEventNoProposal) {
  boost::optional<std::shared_ptr<const OdOsNotification::ProposalType>>
      proposal;

  EXPECT_CALL(*ordering_service, onCollaborationOutcome(round)).Times(1);
  EXPECT_CALL(*notification, onRequestProposal(round))
      .WillOnce(Return(ByMove(std::move(proposal))));

  auto gate_wrapper =
      make_test_subscriber<CallExact>(ordering_gate->onProposal(), 1);
  gate_wrapper.subscribe([&](auto val) { ASSERT_FALSE(val.proposal); });

  rounds.get_subscriber().on_next(
      OnDemandOrderingGate::BlockEvent{round, {}, ledger_state});

  ASSERT_TRUE(gate_wrapper.validate());
}

/**
 * @given initialized ordering gate
 * @when an empty block round event is received from the PCS
 * AND a proposal is not retrieved from the network
 * @then new empty proposal round based on the received height is initiated
 */
TEST_F(OnDemandOrderingGateTest, EmptyEventNoProposal) {
  boost::optional<std::shared_ptr<const OdOsNotification::ProposalType>>
      proposal;

  EXPECT_CALL(*ordering_service, onCollaborationOutcome(round)).Times(1);
  EXPECT_CALL(*notification, onRequestProposal(round))
      .WillOnce(Return(ByMove(std::move(proposal))));

  auto gate_wrapper =
      make_test_subscriber<CallExact>(ordering_gate->onProposal(), 1);
  gate_wrapper.subscribe([&](auto val) { ASSERT_FALSE(val.proposal); });

  rounds.get_subscriber().on_next(
      OnDemandOrderingGate::EmptyEvent{round, ledger_state});

  ASSERT_TRUE(gate_wrapper.validate());
}

/**
 * @given initialized ordering gate
 * @when new proposal arrives and the transaction was already committed
 * @then the resulting proposal emitted by ordering gate does not contain
 * this transaction
 */
TEST_F(OnDemandOrderingGateTest, ReplayedTransactionInProposal) {
  OnDemandOrderingGate::BlockEvent event = {round, {}, ledger_state};

  // initialize mock transaction
  auto tx1 = std::make_shared<NiceMock<MockTransaction>>();
  auto hash = shared_model::crypto::Hash("mock code is readable");
  ON_CALL(*tx1, hash()).WillByDefault(testing::ReturnRef(testing::Const(hash)));
  std::vector<decltype(tx1)> txs{tx1};
  auto tx_range = txs | boost::adaptors::indirected;

  // initialize mock proposal
  auto proposal = std::make_shared<const NiceMock<MockProposal>>();
  ON_CALL(*proposal, transactions()).WillByDefault(Return(tx_range));
  auto arriving_proposal = boost::make_optional(
      std::static_pointer_cast<const shared_model::interface::Proposal>(
          std::move(proposal)));

  // set expectations for ordering service
  EXPECT_CALL(*ordering_service, onCollaborationOutcome(round)).Times(1);
  EXPECT_CALL(*notification, onRequestProposal(round))
      .WillOnce(Return(ByMove(std::move(arriving_proposal))));
  EXPECT_CALL(*tx_cache,
              check(testing::Matcher<const shared_model::crypto::Hash &>(_)))
      .WillOnce(Return(boost::make_optional<ametsuchi::TxCacheStatusType>(
          iroha::ametsuchi::tx_cache_status_responses::Committed())));
  // expect proposal to be created without any transactions because it was
  // removed by tx cache
  auto ufactory_proposal = std::make_unique<MockProposal>();
  auto factory_proposal = ufactory_proposal.get();

  ON_CALL(*factory_proposal, transactions())
      .WillByDefault(
          Return<shared_model::interface::types::TransactionsCollectionType>(
              {}));
  EXPECT_CALL(
      *factory,
      unsafeCreateProposal(
          _, _, MockUnsafeProposalFactory::TransactionsCollectionType()))
      .Times(AtMost(1))
      .WillOnce(Return(ByMove(std::move(ufactory_proposal))));

  auto gate_wrapper =
      make_test_subscriber<CallExact>(ordering_gate->onProposal(), 1);
  gate_wrapper.subscribe([&](auto proposal) {});
  rounds.get_subscriber().on_next(event);

  ASSERT_TRUE(gate_wrapper.validate());
}

/**
 * @given initialized ordering gate
 * @when block event with no batches is emitted @and cache contains batch1 and
 * batch2 on the head
 * @then batch1 and batch2 are propagated to network
 */
TEST_F(OnDemandOrderingGateTest, PopNonEmptyBatchesFromTheCache) {
  // prepare hashes for mock batches
  shared_model::interface::types::HashType hash1("hash1");
  shared_model::interface::types::HashType hash2("hash2");

  // prepare batches
  auto batch1 = createMockBatchWithHash(hash1);
  auto batch2 = createMockBatchWithHash(hash2);

  cache::OrderingGateCache::BatchesSetType collection{batch1, batch2};

  EXPECT_CALL(*cache, pop()).WillOnce(Return(collection));

  EXPECT_CALL(*cache, addToBack(UnorderedElementsAreArray(collection)))
      .Times(1);
  EXPECT_CALL(*notification,
              onBatches(round, UnorderedElementsAreArray(collection)))
      .Times(1);

  rounds.get_subscriber().on_next(
      OnDemandOrderingGate::BlockEvent{round, {}, ledger_state});
}

/**
 * @given initialized ordering gate
 * @when block event with no batches is emitted @and cache contains no batches
 * on the head
 * @then nothing is propagated to the network
 */
TEST_F(OnDemandOrderingGateTest, PopEmptyBatchesFromTheCache) {
  cache::OrderingGateCache::BatchesSetType empty_collection{};

  EXPECT_CALL(*cache, pop()).WillOnce(Return(empty_collection));
  EXPECT_CALL(*cache, addToBack(UnorderedElementsAreArray(empty_collection)))
      .Times(1);
  EXPECT_CALL(*notification, onBatches(_, _)).Times(0);

  rounds.get_subscriber().on_next(
      OnDemandOrderingGate::BlockEvent{round, {}, ledger_state});
}

/**
 * @given initialized ordering gate
 * @when an block round event is received from the PCS
 * @then all batches from that event are removed from the cache
 */
TEST_F(OnDemandOrderingGateTest, BatchesRemoveFromCache) {
  // prepare hashes for mock batches
  shared_model::interface::types::HashType hash1("hash1");
  shared_model::interface::types::HashType hash2("hash2");

  // prepare batches
  auto batch1 = createMockBatchWithHash(hash1);
  auto batch2 = createMockBatchWithHash(hash2);

  EXPECT_CALL(*cache, pop()).Times(1);
  EXPECT_CALL(*cache, remove(UnorderedElementsAre(hash1, hash2))).Times(1);

  rounds.get_subscriber().on_next(
      OnDemandOrderingGate::BlockEvent{round, {hash1, hash2}, ledger_state});
}<|MERGE_RESOLUTION|>--- conflicted
+++ resolved
@@ -112,29 +112,15 @@
   EXPECT_CALL(*notification, onRequestProposal(round))
       .WillOnce(Return(ByMove(std::move(oproposal))));
 
-<<<<<<< HEAD
-  auto ufactory_proposal = std::make_unique<MockProposal>();
-  auto factory_proposal = ufactory_proposal.get();
-  EXPECT_CALL(*factory, unsafeCreateProposal(_, _, _))
-      .WillOnce(Return(ByMove(std::move(ufactory_proposal))));
-  ON_CALL(*factory_proposal, transactions())
-      .WillByDefault(Return(txs | boost::adaptors::indirected));
-
   auto block_event = OnDemandOrderingGate::BlockEvent{round, {}, ledger_state};
 
   auto gate_wrapper =
       make_test_subscriber<CallExact>(ordering_gate->onProposal(), 1);
   gate_wrapper.subscribe([&](auto val) {
-    EXPECT_EQ(factory_proposal, getProposalUnsafe(val).get());
+    ASSERT_EQ(proposal, getProposalUnsafe(val).get());
     EXPECT_EQ(*val.ledger_state->ledger_peers,
               *block_event.ledger_state->ledger_peers);
   });
-=======
-  auto gate_wrapper =
-      make_test_subscriber<CallExact>(ordering_gate->onProposal(), 1);
-  gate_wrapper.subscribe(
-      [&](auto val) { ASSERT_EQ(proposal, getProposalUnsafe(val).get()); });
->>>>>>> d4fce450
 
   rounds.get_subscriber().on_next(block_event);
 
@@ -163,29 +149,15 @@
   EXPECT_CALL(*notification, onRequestProposal(round))
       .WillOnce(Return(ByMove(std::move(oproposal))));
 
-<<<<<<< HEAD
-  auto ufactory_proposal = std::make_unique<MockProposal>();
-  auto factory_proposal = ufactory_proposal.get();
-  EXPECT_CALL(*factory, unsafeCreateProposal(_, _, _))
-      .WillOnce(Return(ByMove(std::move(ufactory_proposal))));
-  ON_CALL(*factory_proposal, transactions())
-      .WillByDefault(Return(txs | boost::adaptors::indirected));
-
   auto empty_event = OnDemandOrderingGate::EmptyEvent{round, ledger_state};
 
   auto gate_wrapper =
       make_test_subscriber<CallExact>(ordering_gate->onProposal(), 1);
   gate_wrapper.subscribe([&](auto val) {
-    EXPECT_EQ(factory_proposal, getProposalUnsafe(val).get());
+    ASSERT_EQ(proposal, getProposalUnsafe(val).get());
     EXPECT_EQ(*val.ledger_state->ledger_peers,
               *empty_event.ledger_state->ledger_peers);
   });
-=======
-  auto gate_wrapper =
-      make_test_subscriber<CallExact>(ordering_gate->onProposal(), 1);
-  gate_wrapper.subscribe(
-      [&](auto val) { ASSERT_EQ(proposal, getProposalUnsafe(val).get()); });
->>>>>>> d4fce450
 
   rounds.get_subscriber().on_next(empty_event);
 
