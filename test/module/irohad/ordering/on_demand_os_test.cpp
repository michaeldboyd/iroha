/**
 * Copyright Soramitsu Co., Ltd. All Rights Reserved.
 * SPDX-License-Identifier: Apache-2.0
 */

#include "ordering/impl/on_demand_ordering_service_impl.hpp"

#include <memory>
#include <thread>

#include <gtest/gtest.h>
#include "backend/protobuf/proto_proposal_factory.hpp"
#include "builders/protobuf/transaction.hpp"
#include "datetime/time.hpp"
#include "interfaces/iroha_internal/transaction_batch_impl.hpp"
#include "module/irohad/ametsuchi/ametsuchi_mocks.hpp"
#include "module/shared_model/interface_mocks.hpp"
#include "module/shared_model/validators/validators.hpp"
#include "ordering/impl/on_demand_common.hpp"

using namespace iroha;
using namespace iroha::ordering;
using namespace iroha::ordering::transport;

using testing::_;
using testing::A;
using testing::ByMove;
using testing::Invoke;
using testing::Matcher;
using testing::NiceMock;
using testing::Ref;
using testing::Return;

using shared_model::interface::Proposal;
using shared_model::validation::MockValidator;
using MockProposalValidator = MockValidator<Proposal>;

class OnDemandOsTest : public ::testing::Test {
 public:
  std::shared_ptr<OnDemandOrderingService> os;
  const uint64_t transaction_limit = 20;
  const uint32_t proposal_limit = 5;
<<<<<<< HEAD
  const consensus::Round initial_round = {2, kFirstRejectRound},
                         target_round = {4, kNextCommitRoundConsumer},
                         commit_round = {3, kFirstRejectRound},
                         reject_round = {2, kNextRejectRoundConsumer};
=======
  const consensus::Round initial_round = {2, 1}, target_round = {4, 1},
                         commit_round = {3, 1}, reject_round = {2, 2};
  NiceMock<iroha::ametsuchi::MockTxPresenceCache> *mock_cache;
>>>>>>> 1c33225a

  void SetUp() override {
    // TODO: nickaleks IR-1811 use mock factory
    auto factory = std::make_unique<
        shared_model::proto::ProtoProposalFactory<MockProposalValidator>>();
    auto tx_cache =
        std::make_unique<NiceMock<iroha::ametsuchi::MockTxPresenceCache>>();
    mock_cache = tx_cache.get();
    // every batch is new by default
    ON_CALL(
        *mock_cache,
        check(
            testing::Matcher<const shared_model::interface::TransactionBatch &>(
                _)))
        .WillByDefault(Return(std::vector<iroha::ametsuchi::TxCacheStatusType>{
            iroha::ametsuchi::tx_cache_status_responses::Missing()}));
    os = std::make_shared<OnDemandOrderingServiceImpl>(transaction_limit,
                                                       std::move(factory),
                                                       std::move(tx_cache),
                                                       proposal_limit,
                                                       initial_round);
  }

  /**
   * Generate transactions with provided range
   * @param os - ordering service for insertion
   * @param range - pair of [from, to)
   */
  void generateTransactionsAndInsert(consensus::Round round,
                                     std::pair<uint64_t, uint64_t> range) {
    os->onBatches(round, generateTransactions(range));
  }

  OnDemandOrderingService::CollectionType generateTransactions(
      std::pair<uint64_t, uint64_t> range) {
    auto now = iroha::time::now();
    OnDemandOrderingService::CollectionType collection;

    for (auto i = range.first; i < range.second; ++i) {
      collection.push_back(
          std::make_unique<shared_model::interface::TransactionBatchImpl>(
              shared_model::interface::types::SharedTxsCollectionType{
                  std::make_unique<shared_model::proto::Transaction>(
                      shared_model::proto::TransactionBuilder()
                          .createdTime(now + i)
                          .creatorAccountId("foo@bar")
                          .createAsset("asset", "domain", 1)
                          .quorum(1)
                          .build()
                          .signAndAddSignature(
                              shared_model::crypto::DefaultCryptoAlgorithmType::
                                  generateKeypair())
                          .finish())}));
    }
    return collection;
  }

  std::unique_ptr<Proposal> makeMockProposal() {
    auto proposal = std::make_unique<NiceMock<MockProposal>>();
    // TODO: nickaleks IR-1811 clone should return initialized mock
    ON_CALL(*proposal, clone()).WillByDefault(Return(new MockProposal()));

    return proposal;
  }
};

/**
 * @given initialized on-demand OS
 * @when  don't send transactions
 * AND initiate next round
 * @then  check that previous round doesn't have proposal
 */
TEST_F(OnDemandOsTest, EmptyRound) {
  ASSERT_FALSE(os->onRequestProposal(initial_round));

  os->onCollaborationOutcome(commit_round);

  ASSERT_FALSE(os->onRequestProposal(initial_round));
}

/**
 * @given initialized on-demand OS
 * @when  send number of transactions less that limit
 * AND initiate next round
 * @then  check that previous round has all transaction
 */
TEST_F(OnDemandOsTest, NormalRound) {
  generateTransactionsAndInsert(target_round, {1, 2});

  os->onCollaborationOutcome(commit_round);

  ASSERT_TRUE(os->onRequestProposal(target_round));
}

/**
 * @given initialized on-demand OS
 * @when  send number of transactions greater that limit
 * AND initiate next round
 * @then  check that previous round has only limit of transactions
 * AND the rest of transactions isn't appeared in next after next round
 */
TEST_F(OnDemandOsTest, OverflowRound) {
  generateTransactionsAndInsert(target_round, {1, transaction_limit * 2});

  os->onCollaborationOutcome(commit_round);

  ASSERT_TRUE(os->onRequestProposal(target_round));
  ASSERT_EQ(transaction_limit,
            (*os->onRequestProposal(target_round))->transactions().size());
}

/**
 * @given initialized on-demand OS
 * @when  send transactions from different threads
 * AND initiate next round
 * @then  check that all transactions appear in proposal
 */
TEST_F(OnDemandOsTest, DISABLED_ConcurrentInsert) {
  auto large_tx_limit = 10000u;
  auto factory = std::make_unique<
      shared_model::proto::ProtoProposalFactory<MockProposalValidator>>();
  auto tx_cache =
      std::make_unique<NiceMock<iroha::ametsuchi::MockTxPresenceCache>>();
  os = std::make_shared<OnDemandOrderingServiceImpl>(large_tx_limit,
                                                     std::move(factory),
                                                     std::move(tx_cache),
                                                     proposal_limit,
                                                     initial_round);

  auto call = [this](auto bounds) {
    for (auto i = bounds.first; i < bounds.second; ++i) {
      this->generateTransactionsAndInsert(target_round, {i, i + 1});
    }
  };

  std::thread one(call, std::make_pair(0u, large_tx_limit / 2));
  std::thread two(call, std::make_pair(large_tx_limit / 2, large_tx_limit));
  one.join();
  two.join();
  os->onCollaborationOutcome(commit_round);
  ASSERT_EQ(large_tx_limit,
            os->onRequestProposal(target_round).get()->transactions().size());
}

/**
 * @given initialized on-demand OS
 * @when  insert proposal_limit rounds twice
 * @then  on second rounds check that old proposals are expired
 */
TEST_F(OnDemandOsTest, Erase) {
  for (auto i = commit_round.block_round;
       i < commit_round.block_round + proposal_limit;
       ++i) {
    generateTransactionsAndInsert({i + 1, commit_round.reject_round}, {1, 2});
    os->onCollaborationOutcome({i, commit_round.reject_round});
    ASSERT_TRUE(os->onRequestProposal({i + 1, commit_round.reject_round}));
  }

  for (consensus::BlockRoundType i = commit_round.block_round + proposal_limit;
       i < commit_round.block_round + 2 * proposal_limit;
       ++i) {
    generateTransactionsAndInsert({i + 1, commit_round.reject_round}, {1, 2});
    os->onCollaborationOutcome({i, commit_round.reject_round});
    ASSERT_FALSE(os->onRequestProposal(
        {i + 1 - proposal_limit, commit_round.reject_round}));
  }
}

/**
 * @given initialized on-demand OS
 * @when  insert proposal_limit rounds twice
 * AND outcome is reject
 * @then  on second rounds check that old proposals are expired
 */
TEST_F(OnDemandOsTest, EraseReject) {
  for (auto i = reject_round.reject_round;
       i < reject_round.reject_round + proposal_limit;
       ++i) {
    generateTransactionsAndInsert({reject_round.block_round, i + 1}, {1, 2});
    os->onCollaborationOutcome({reject_round.block_round, i});
    ASSERT_TRUE(os->onRequestProposal({reject_round.block_round, i + 1}));
  }

  for (consensus::RejectRoundType i =
           reject_round.reject_round + proposal_limit;
       i < reject_round.reject_round + 2 * proposal_limit;
       ++i) {
    generateTransactionsAndInsert({reject_round.block_round, i + 1}, {1, 2});
    os->onCollaborationOutcome({reject_round.block_round, i});
    ASSERT_FALSE(os->onRequestProposal(
        {reject_round.block_round, i + 1 - proposal_limit}));
  }
}

/**
 * @given initialized on-demand OS @and some transactions are sent to it
 * @when proposal is requested after calling onCollaborationOutcome
 * @then check that proposal factory is called and returns a proposal
 */
TEST_F(OnDemandOsTest, UseFactoryForProposal) {
  auto factory = std::make_unique<MockUnsafeProposalFactory>();
  auto mock_factory = factory.get();
  auto tx_cache =
      std::make_unique<NiceMock<iroha::ametsuchi::MockTxPresenceCache>>();
  ON_CALL(*tx_cache,
          check(A<const shared_model::interface::TransactionBatch &>()))
      .WillByDefault(Invoke([](const auto &batch) {
        iroha::ametsuchi::TxPresenceCache::BatchStatusCollectionType result;
        std::transform(
            batch.transactions().begin(),
            batch.transactions().end(),
            std::back_inserter(result),
            [](auto &tx) {
              return iroha::ametsuchi::tx_cache_status_responses::Missing{
                  tx->hash()};
            });
        return result;
      }));
  os = std::make_shared<OnDemandOrderingServiceImpl>(transaction_limit,
                                                     std::move(factory),
                                                     std::move(tx_cache),
                                                     proposal_limit,
                                                     initial_round);

  EXPECT_CALL(*mock_factory, unsafeCreateProposal(_, _, _))
      .WillOnce(Return(ByMove(makeMockProposal())));

  generateTransactionsAndInsert(target_round, {1, 2});

  os->onCollaborationOutcome(commit_round);

  ASSERT_TRUE(os->onRequestProposal(target_round));
}

// Return matcher for batch, which passes it by const &
// used when passing batch as an argument to check() in transaction cache
auto batchRef(const shared_model::interface::TransactionBatch &batch) {
  return Matcher<const shared_model::interface::TransactionBatch &>(Ref(batch));
}

/**
 * @given initialized on-demand OS
 * @when add a batch which was already commited
 * @then the batch is not present in a proposal
 */
TEST_F(OnDemandOsTest, AlreadyProcessedProposalDiscarded) {
  auto batches = generateTransactions({1, 2});
  auto &batch = *batches.at(0);

  EXPECT_CALL(*mock_cache, check(batchRef(batch)))
      .WillOnce(Return(std::vector<iroha::ametsuchi::TxCacheStatusType>{
          iroha::ametsuchi::tx_cache_status_responses::Committed()}));

  os->onBatches(initial_round, batches);

  os->onCollaborationOutcome(commit_round);

  auto proposal = os->onRequestProposal(initial_round);

  EXPECT_FALSE(proposal);
}

/**
 * @given initialized on-demand OS
 * @when add a batch with new transaction
 * @then batch is present in a proposal
 */
TEST_F(OnDemandOsTest, PassMissingTransaction) {
  auto batches = generateTransactions({1, 2});
  auto &batch = *batches.at(0);

  EXPECT_CALL(*mock_cache, check(batchRef(batch)))
      .WillOnce(Return(std::vector<iroha::ametsuchi::TxCacheStatusType>{
          iroha::ametsuchi::tx_cache_status_responses::Missing()}));

  os->onBatches(target_round, batches);

  os->onCollaborationOutcome(commit_round);

  auto proposal = os->onRequestProposal(target_round);

  // since we only sent one transaction,
  // if the proposal is present, there is no need to check for that specific tx
  EXPECT_TRUE(proposal);
}

/**
 * @given initialized on-demand OS
 * @when add 3 batches, with second one being already commited
 * @then 2 new batches are in a proposal and already commited batch is discarded
 */
TEST_F(OnDemandOsTest, SeveralTransactionsOneCommited) {
  auto batches = generateTransactions({1, 4});
  auto &batch1 = *batches.at(0);
  auto &batch2 = *batches.at(1);
  auto &batch3 = *batches.at(2);

  EXPECT_CALL(*mock_cache, check(batchRef(batch1)))
      .WillOnce(Return(std::vector<iroha::ametsuchi::TxCacheStatusType>{
          iroha::ametsuchi::tx_cache_status_responses::Missing()}));
  EXPECT_CALL(*mock_cache, check(batchRef(batch2)))
      .WillOnce(Return(std::vector<iroha::ametsuchi::TxCacheStatusType>{
          iroha::ametsuchi::tx_cache_status_responses::Committed()}));
  EXPECT_CALL(*mock_cache, check(batchRef(batch3)))
      .WillOnce(Return(std::vector<iroha::ametsuchi::TxCacheStatusType>{
          iroha::ametsuchi::tx_cache_status_responses::Missing()}));

  os->onBatches(target_round, batches);

  os->onCollaborationOutcome(commit_round);

  auto proposal = os->onRequestProposal(target_round);
  const auto &txs = proposal->get()->transactions();
  auto &batch2_tx = *batch2.transactions().at(0);

  EXPECT_TRUE(proposal);
  EXPECT_EQ(boost::size(txs), 2);
  // already processed transaction is no present in the proposal
  EXPECT_TRUE(std::find(txs.begin(), txs.end(), batch2_tx) == txs.end());
}<|MERGE_RESOLUTION|>--- conflicted
+++ resolved
@@ -40,16 +40,11 @@
   std::shared_ptr<OnDemandOrderingService> os;
   const uint64_t transaction_limit = 20;
   const uint32_t proposal_limit = 5;
-<<<<<<< HEAD
   const consensus::Round initial_round = {2, kFirstRejectRound},
                          target_round = {4, kNextCommitRoundConsumer},
                          commit_round = {3, kFirstRejectRound},
                          reject_round = {2, kNextRejectRoundConsumer};
-=======
-  const consensus::Round initial_round = {2, 1}, target_round = {4, 1},
-                         commit_round = {3, 1}, reject_round = {2, 2};
   NiceMock<iroha::ametsuchi::MockTxPresenceCache> *mock_cache;
->>>>>>> 1c33225a
 
   void SetUp() override {
     // TODO: nickaleks IR-1811 use mock factory
