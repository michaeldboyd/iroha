/**
 * Copyright Soramitsu Co., Ltd. All Rights Reserved.
 * SPDX-License-Identifier: Apache-2.0
 */

#ifndef IROHA_AMETSUCHI_FIXTURE_HPP
#define IROHA_AMETSUCHI_FIXTURE_HPP

#include <gtest/gtest.h>
#include <soci/postgresql/soci-postgresql.h>
#include <soci/soci.h>
#include <boost/filesystem.hpp>
#include <boost/uuid/uuid_generators.hpp>
#include <boost/uuid/uuid_io.hpp>
#include "ametsuchi/impl/in_memory_block_storage_factory.hpp"
#include "ametsuchi/impl/storage_impl.hpp"
#include "backend/protobuf/common_objects/proto_common_objects_factory.hpp"
#include "backend/protobuf/proto_block_json_converter.hpp"
#include "backend/protobuf/proto_permission_to_string.hpp"
#include "common/files.hpp"
#include "framework/config_helper.hpp"
#include "framework/sql_query.hpp"
#include "framework/test_logger.hpp"
#include "logger/logger.hpp"
#include "logger/logger_manager.hpp"
#include "validators/field_validator.hpp"

namespace iroha {
  namespace ametsuchi {
    /**
     * Class with ametsuchi initialization
     */
    class AmetsuchiTest : public ::testing::Test {
     public:
      static void SetUpTestCase() {
        ASSERT_FALSE(boost::filesystem::exists(block_store_path))
            << "Temporary block store " << block_store_path
            << " directory already exists";
        factory =
            std::make_shared<shared_model::proto::ProtoCommonObjectsFactory<
                shared_model::validation::FieldValidator>>();
        perm_converter_ =
            std::make_shared<shared_model::proto::ProtoPermissionToString>();
        auto converter =
            std::make_shared<shared_model::proto::ProtoBlockJsonConverter>();
<<<<<<< HEAD
        auto block_storage_factory =
            std::make_shared<InMemoryBlockStorageFactory>();
=======

>>>>>>> e389ee04
        StorageImpl::create(block_store_path,
                            pgopt_,
                            factory,
                            converter,
                            perm_converter_,
<<<<<<< HEAD
                            std::move(block_storage_factory))
=======
                            getTestLoggerManager()->getChild("Storage"))
>>>>>>> e389ee04
            .match([&](iroha::expected::Value<std::shared_ptr<StorageImpl>>
                           &_storage) { storage = _storage.value; },
                   [](iroha::expected::Error<std::string> &error) {
                     FAIL() << "StorageImpl: " << error.error;
                   });
        sql = std::make_shared<soci::session>(*soci::factory_postgresql(),
                                              pgopt_);
        sql_query =
            std::make_unique<framework::ametsuchi::SqlQuery>(*sql, factory);
      }

      static void TearDownTestCase() {
        sql->close();
        storage->dropStorage();
        boost::filesystem::remove_all(block_store_path);
      }

      void TearDown() override {
        storage->reset();
      }

     protected:
      static std::shared_ptr<soci::session> sql;

      static std::shared_ptr<shared_model::proto::ProtoCommonObjectsFactory<
          shared_model::validation::FieldValidator>>
          factory;

      /*  Since
       *  - both the storage and the logger config it uses are static
       *  - storage uses the logger at destruction
       *  we need to ensure the static logger config is destroyed after the
       *  static storage
       */
      static logger::LoggerPtr storage_logger_;
      static std::shared_ptr<StorageImpl> storage;
      static std::unique_ptr<framework::ametsuchi::SqlQuery> sql_query;

      static std::shared_ptr<shared_model::interface::PermissionToString>
          perm_converter_;

      // generate random valid dbname
      static std::string dbname_;

      static std::string pgopt_;

      static std::string block_store_path;

      // TODO(warchant): IR-1019 hide SQLs under some interface

      const std::string init_ = R"(
CREATE TABLE IF NOT EXISTS role (
    role_id character varying(32),
    PRIMARY KEY (role_id)
);
CREATE TABLE IF NOT EXISTS domain (
    domain_id character varying(255),
    default_role character varying(32) NOT NULL REFERENCES role(role_id),
    PRIMARY KEY (domain_id)
);
CREATE TABLE IF NOT EXISTS signatory (
    public_key varchar NOT NULL,
    PRIMARY KEY (public_key)
);
CREATE TABLE IF NOT EXISTS account (
    account_id character varying(288),
    domain_id character varying(255) NOT NULL REFERENCES domain,
    quorum int NOT NULL,
    data JSONB,
    PRIMARY KEY (account_id)
);
CREATE TABLE IF NOT EXISTS account_has_signatory (
    account_id character varying(288) NOT NULL REFERENCES account,
    public_key varchar NOT NULL REFERENCES signatory,
    PRIMARY KEY (account_id, public_key)
);
CREATE TABLE IF NOT EXISTS peer (
    public_key varchar NOT NULL,
    address character varying(261) NOT NULL UNIQUE,
    PRIMARY KEY (public_key)
);
CREATE TABLE IF NOT EXISTS asset (
    asset_id character varying(288),
    domain_id character varying(255) NOT NULL REFERENCES domain,
    precision int NOT NULL,
    data json,
    PRIMARY KEY (asset_id)
);
CREATE TABLE IF NOT EXISTS account_has_asset (
    account_id character varying(288) NOT NULL REFERENCES account,
    asset_id character varying(288) NOT NULL REFERENCES asset,
    amount decimal NOT NULL,
    PRIMARY KEY (account_id, asset_id)
);
CREATE TABLE IF NOT EXISTS role_has_permissions (
    role_id character varying(32) NOT NULL REFERENCES role,
    permission_id character varying(45),
    PRIMARY KEY (role_id, permission_id)
);
CREATE TABLE IF NOT EXISTS account_has_roles (
    account_id character varying(288) NOT NULL REFERENCES account,
    role_id character varying(32) NOT NULL REFERENCES role,
    PRIMARY KEY (account_id, role_id)
);
CREATE TABLE IF NOT EXISTS account_has_grantable_permissions (
    permittee_account_id character varying(288) NOT NULL REFERENCES account,
    account_id character varying(288) NOT NULL REFERENCES account,
    permission_id character varying(45),
    PRIMARY KEY (permittee_account_id, account_id, permission_id)
);
CREATE TABLE IF NOT EXISTS position_by_hash (
    hash varchar,
    height text,
    index text
);

CREATE TABLE IF NOT EXISTS tx_status_by_hash (
    hash varchar,
    status boolean
);
CREATE INDEX IF NOT EXISTS tx_status_by_hash_hash_index ON tx_status_by_hash USING hash (hash);

CREATE TABLE IF NOT EXISTS height_by_account_set (
    account_id text,
    height text
);
CREATE TABLE IF NOT EXISTS index_by_creator_height (
    id serial,
    creator_id text,
    height text,
    index text
);
CREATE TABLE IF NOT EXISTS index_by_id_height_asset (
    id text,
    height text,
    asset_id text,
    index text
);
)";
    };

    std::shared_ptr<shared_model::proto::ProtoCommonObjectsFactory<
        shared_model::validation::FieldValidator>>
        AmetsuchiTest::factory = nullptr;
    std::string AmetsuchiTest::block_store_path =
        (boost::filesystem::temp_directory_path()
         / boost::filesystem::unique_path())
            .string();
    std::string AmetsuchiTest::dbname_ = "d"
        + boost::uuids::to_string(boost::uuids::random_generator()())
              .substr(0, 8);
    std::string AmetsuchiTest::pgopt_ = "dbname=" + AmetsuchiTest::dbname_ + " "
        + integration_framework::getPostgresCredsOrDefault();

    std::shared_ptr<shared_model::interface::PermissionToString>
        AmetsuchiTest::perm_converter_ = nullptr;

    std::shared_ptr<soci::session> AmetsuchiTest::sql = nullptr;
    // hold the storage static logger while the static storage is alive
    logger::LoggerPtr AmetsuchiTest::storage_logger_ =
        getTestLoggerManager()->getChild("Storage")->getLogger();
    std::shared_ptr<StorageImpl> AmetsuchiTest::storage = nullptr;
    std::unique_ptr<framework::ametsuchi::SqlQuery> AmetsuchiTest::sql_query =
        nullptr;
  }  // namespace ametsuchi
}  // namespace iroha

#endif  // IROHA_AMETSUCHI_FIXTURE_HPP<|MERGE_RESOLUTION|>--- conflicted
+++ resolved
@@ -43,22 +43,15 @@
             std::make_shared<shared_model::proto::ProtoPermissionToString>();
         auto converter =
             std::make_shared<shared_model::proto::ProtoBlockJsonConverter>();
-<<<<<<< HEAD
         auto block_storage_factory =
             std::make_shared<InMemoryBlockStorageFactory>();
-=======
-
->>>>>>> e389ee04
         StorageImpl::create(block_store_path,
                             pgopt_,
                             factory,
                             converter,
                             perm_converter_,
-<<<<<<< HEAD
-                            std::move(block_storage_factory))
-=======
+                            std::move(block_storage_factory),
                             getTestLoggerManager()->getChild("Storage"))
->>>>>>> e389ee04
             .match([&](iroha::expected::Value<std::shared_ptr<StorageImpl>>
                            &_storage) { storage = _storage.value; },
                    [](iroha::expected::Error<std::string> &error) {
