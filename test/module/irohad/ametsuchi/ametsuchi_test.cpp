/**
 * Copyright Soramitsu Co., Ltd. 2017 All Rights Reserved.
 * http://soramitsu.co.jp
 *
 * Licensed under the Apache License, Version 2.0 (the "License");
 * you may not use this file except in compliance with the License.
 * You may obtain a copy of the License at
 *
 *        http://www.apache.org/licenses/LICENSE-2.0
 *
 * Unless required by applicable law or agreed to in writing, software
 * distributed under the License is distributed on an "AS IS" BASIS,
 * WITHOUT WARRANTIES OR CONDITIONS OF ANY KIND, either express or implied.
 * See the License for the specific language governing permissions and
 * limitations under the License.
 */

#include <gtest/gtest.h>
#include <boost/range/algorithm/for_each.hpp>
#include <boost/range/combine.hpp>

#include "ametsuchi/impl/postgres_wsv_query.hpp"
#include "ametsuchi/impl/postgres_block_query.hpp"
#include "ametsuchi/impl/storage_impl.hpp"
#include "ametsuchi/mutable_storage.hpp"
#include "common/byteutils.hpp"
#include "framework/test_subscriber.hpp"
#include "model/account.hpp"
#include "model/account_asset.hpp"
#include "model/asset.hpp"
#include "model/commands/all.hpp"
#include "model/converters/pb_block_factory.hpp"
#include "model/domain.hpp"
#include "model/peer.hpp"
#include "model/permissions.hpp"
#include "model/sha3_hash.hpp"
#include "module/irohad/ametsuchi/ametsuchi_fixture.hpp"

using namespace iroha::ametsuchi;
using namespace iroha::model;
using namespace framework::test_subscriber;

/**
 * Shortcut to create CallExact observable wrapper, subscribe with given lambda,
 * and validate the number of calls with optional custom output
 * @tparam O observable type
 * @tparam F on_next function type
 * @param o observable object
 * @param f function object
 * @param call_count number of expected calls
 * @param msg custom validation failure message
 */
template <typename O, typename F>
void validateCalls(O &&o,
                   F &&f,
                   uint64_t call_count,
                   const std::string &msg = {}) {
  auto wrap = make_test_subscriber<CallExact>(std::forward<O>(o), call_count);
  wrap.subscribe(std::forward<F>(f));
  ASSERT_TRUE(wrap.validate()) << "Expected " << call_count << " calls" << msg;
}

/**
 * Validate getAccountTransaction with given parameters
 * @tparam B block query type
 * @param blocks block query object
 * @param account id to query
 * @param call_count number of observable calls
 * @param command_count number of commands in transaction
 */
template <typename B>
void validateAccountTransactions(B &&blocks,
                                 const std::string &account,
                                 int call_count,
                                 int command_count) {
  validateCalls(
      blocks->getAccountTransactions(account),
      [&](const auto &tx) { EXPECT_EQ(tx.commands.size(), command_count); },
      call_count,
      " for " + account);
}

/**
 * Validate getAccountAssetTransactions with given parameters
 * @tparam B block query type
 * @param blocks block query object
 * @param account id to query
 * @param asset id to query
 * @param call_count number of observable calls
 * @param command_count number of commands in transaction
 */
template <typename B>
void validateAccountAssetTransactions(B &&blocks,
                                      const std::string &account,
                                      const std::string &asset,
                                      int call_count,
                                      int command_count) {
  validateCalls(
      blocks->getAccountAssetTransactions(account, asset),
      [&](const auto &tx) { EXPECT_EQ(tx.commands.size(), command_count); },
      call_count,
      " for " + account + " " + asset);
}

/**
 * Validate getAccountAsset with given parameters
 * @tparam W WSV query type
 * @param wsv WSV query object
 * @param account id to query
 * @param asset id to query
 * @param amount to validate
 */
template <typename W>
void validateAccountAsset(W &&wsv,
                          const std::string &account,
                          const std::string &asset,
                          const iroha::Amount &amount) {
  auto account_asset = wsv->getAccountAsset(account, asset);
  ASSERT_TRUE(account_asset);
  ASSERT_EQ(account_asset->account_id, account);
  ASSERT_EQ(account_asset->asset_id, asset);
  ASSERT_EQ(account_asset->balance, amount);
}

/**
 * Validate getAccount with given parameters
 * @tparam W WSV query type
 * @param wsv WSV query object
 * @param id account to query
 * @param domain id to validate
 */
template <typename W>
void validateAccount(W &&wsv,
                     const std::string &id,
                     const std::string &domain) {
  auto account = wsv->getAccount(id);
  ASSERT_TRUE(account);
  ASSERT_EQ(account->account_id, id);
  ASSERT_EQ(account->domain_id, domain);
}

/**
 * Apply block to given storage
 * @tparam S storage type
 * @param storage storage object
 * @param block to apply
 */
template <typename S>
void apply(S &&storage, const Block &block) {
  std::unique_ptr<MutableStorage> ms;
  auto storageResult = storage->createMutableStorage();
  storageResult.match(
      [&](iroha::expected::Value<std::unique_ptr<MutableStorage>> &_storage) {
        ms = std::move(_storage.value);
      }, [](iroha::expected::Error<std::string> &error) {
        ASSERT_TRUE(0);
      }
  );
  ms->apply(block, [](const auto &, auto &, const auto &) { return true; });
  storage->commit(std::move(ms));
}

TEST_F(AmetsuchiTest, GetBlocksCompletedWhenCalled) {
  // Commit block => get block => observable completed
<<<<<<< HEAD
  std::shared_ptr<StorageImpl> storage;
  auto storageResult = StorageImpl::create(block_store_path, redishost_, redisport_, pgopt_);
  storageResult.match(
      [&](iroha::expected::Value<std::shared_ptr<StorageImpl>> &_storage) {
        storage = _storage.value;
      }, [](iroha::expected::Error<std::string> &error) {
        ASSERT_TRUE(0);
      }
  );
=======
  auto storage = StorageImpl::create(block_store_path, pgopt_);
>>>>>>> 4edb767e
  ASSERT_TRUE(storage);
  auto blocks = storage->getBlockQuery();

  Block block;
  block.height = 1;

  apply(storage, block);

  auto completed_wrapper =
      make_test_subscriber<IsCompleted>(blocks->getBlocks(1, 1));
  completed_wrapper.subscribe();
  ASSERT_TRUE(completed_wrapper.validate());
}

TEST_F(AmetsuchiTest, SampleTest) {
<<<<<<< HEAD
  std::shared_ptr<StorageImpl> storage;
  auto storageResult = StorageImpl::create(block_store_path, redishost_, redisport_, pgopt_);
  storageResult.match(
      [&](iroha::expected::Value<std::shared_ptr<StorageImpl>> &_storage) {
        storage = _storage.value;
      }, [](iroha::expected::Error<std::string> &error) {
        ASSERT_TRUE(0);
      }
  );
=======
  auto storage = StorageImpl::create(block_store_path, pgopt_);
>>>>>>> 4edb767e
  ASSERT_TRUE(storage);
  auto wsv = storage->getWsvQuery();
  auto blocks = storage->getBlockQuery();

  const auto domain = "ru", user1name = "user1", user2name = "user2",
             user1id = "user1@ru", user2id = "user2@ru", assetname = "RUB",
             assetid = "RUB#ru";

  std::string account, src_account, dest_account, asset;
  iroha::Amount amount;

  // Tx 1
  Transaction txn;
  txn.creator_account_id = "admin1";

  // Create domain ru
  txn.commands.push_back(std::make_shared<CreateRole>(
      "user",
      std::set<std::string>{
          can_add_peer, can_create_asset, can_get_my_account}));
  txn.commands.push_back(std::make_shared<CreateDomain>(domain, "user"));

  // Create account user1
  txn.commands.push_back(cmd_gen.generateCreateAccount(user1name, domain, {}));

  // Compose block
  Block block;
  block.transactions.push_back(txn);
  block.height = 1;
  block.prev_hash.fill(0);
  auto block1hash = iroha::hash(block);
  block.hash = block1hash;
  block.txs_number = block.transactions.size();

  apply(storage, block);

  validateAccount(wsv, user1id, domain);

  // Tx 2
  txn = Transaction();
  txn.creator_account_id = "admin2";

  // Create account user2
  txn.commands.push_back(cmd_gen.generateCreateAccount(user2name, domain, {}));

  // Create asset RUB#ru
  txn.commands.push_back(cmd_gen.generateCreateAsset(assetname, domain, 2));

  // Add RUB#ru to user1
  txn.commands.push_back(cmd_gen.generateAddAssetQuantity(
      user1id, assetid, iroha::Amount(150, 2)));

  // Transfer asset from user 1
  txn.commands.push_back(cmd_gen.generateTransferAsset(
      user1id, user2id, assetid, iroha::Amount(100, 2)));

  // Compose block
  block = Block();
  block.transactions.push_back(txn);
  block.height = 2;
  block.prev_hash = block1hash;
  auto block2hash = iroha::hash(block);
  block.hash = block2hash;
  block.txs_number = block.transactions.size();

  apply(storage, block);

  validateAccountAsset(wsv, user1id, assetid, iroha::Amount(50, 2));
  validateAccountAsset(wsv, user2id, assetid, iroha::Amount(100, 2));

  // Block store tests
  auto hashes = {block1hash, block2hash};
  validateCalls(
      blocks->getBlocks(1, 2),
      [i = 0, &hashes](auto eachBlock) mutable {
        EXPECT_EQ(*(hashes.begin() + i), eachBlock.hash);
        ++i;
      },
      2);

  validateAccountTransactions(blocks, "admin1", 1, 3);
  validateAccountTransactions(blocks, "admin2", 1, 4);
  validateAccountTransactions(blocks, "non_existing_user", 0, 0);

  validateAccountAssetTransactions(blocks, user1id, assetid, 1, 4);
  validateAccountAssetTransactions(blocks, user2id, assetid, 1, 4);
  validateAccountAssetTransactions(
      blocks, "non_existing_user", "non_existing_asset", 0, 0);
}

TEST_F(AmetsuchiTest, PeerTest) {
<<<<<<< HEAD
  std::shared_ptr<StorageImpl> storage;
  auto storageResult = StorageImpl::create(block_store_path, redishost_, redisport_, pgopt_);
  storageResult.match(
      [&](iroha::expected::Value<std::shared_ptr<StorageImpl>> &_storage) {
        storage = _storage.value;
      }, [](iroha::expected::Error<std::string> &error) {
        ASSERT_TRUE(0);
      }
  );
=======
  auto storage = StorageImpl::create(block_store_path, pgopt_);
>>>>>>> 4edb767e
  ASSERT_TRUE(storage);
  auto wsv = storage->getWsvQuery();

  Transaction txn;
  AddPeer addPeer;
  addPeer.peer.pubkey.at(0) = 1;
  addPeer.peer.address = "192.168.0.1:50051";
  txn.commands.push_back(std::make_shared<AddPeer>(addPeer));

  Block block;
  block.transactions.push_back(txn);

  apply(storage, block);

  auto peers = wsv->getPeers();
  ASSERT_TRUE(peers);
  ASSERT_EQ(peers->size(), 1);
  ASSERT_EQ(peers->at(0), addPeer.peer);
}

TEST_F(AmetsuchiTest, queryGetAccountAssetTransactionsTest) {
<<<<<<< HEAD
  std::shared_ptr<StorageImpl> storage;
  auto storageResult = StorageImpl::create(block_store_path, redishost_, redisport_, pgopt_);
  storageResult.match(
      [&](iroha::expected::Value<std::shared_ptr<StorageImpl>> &_storage) {
        storage = _storage.value;
      }, [](iroha::expected::Error<std::string> &error) {
        ASSERT_TRUE(0);
      }
  );
=======
  auto storage = StorageImpl::create(block_store_path, pgopt_);
>>>>>>> 4edb767e
  ASSERT_TRUE(storage);
  auto wsv = storage->getWsvQuery();
  auto blocks = storage->getBlockQuery();

  const auto admin = "admin1", domain = "domain", user1name = "user1",
             user2name = "user2", user3name = "user3", user1id = "user1@domain",
             user2id = "user2@domain", user3id = "user3@domain",
             asset1name = "asset1", asset2name = "asset2",
             asset1id = "asset1#domain", asset2id = "asset2#domain";

  std::string account, src_account, dest_account, asset;
  iroha::Amount amount;

  // 1st tx
  Transaction txn;
  txn.creator_account_id = admin;

  // Create domain
  txn.commands.push_back(std::make_shared<CreateRole>(
      "user",
      std::set<std::string>{
          can_add_peer, can_create_asset, can_get_my_account}));
  txn.commands.push_back(cmd_gen.generateCreateDomain(domain, "user"));

  // Create accounts
  for (const auto &name : {user1name, user2name, user3name}) {
    txn.commands.push_back(cmd_gen.generateCreateAccount(name, domain, {}));
  }

  // Create assets
  for (const auto &name : {asset1name, asset2name}) {
    txn.commands.push_back(cmd_gen.generateCreateAsset(name, domain, 2));
  }

  // Add amounts to users
  txn.commands.push_back(cmd_gen.generateAddAssetQuantity(
      user1id, asset1id, iroha::Amount(300, 2)));
  txn.commands.push_back(cmd_gen.generateAddAssetQuantity(
      user2id, asset2id, iroha::Amount(250, 2)));

  Block block;
  block.transactions.push_back(txn);
  block.height = 1;
  block.prev_hash.fill(0);
  auto block1hash = iroha::hash(block);
  block.hash = block1hash;
  block.txs_number = static_cast<uint16_t>(block.transactions.size());

  apply(storage, block);

  // Check querying accounts
  for (const auto &id : {user1id, user2id, user3id}) {
    validateAccount(wsv, id, domain);
  }

  // Check querying assets for users
  validateAccountAsset(wsv, user1id, asset1id, iroha::Amount(300, 2));
  validateAccountAsset(wsv, user2id, asset2id, iroha::Amount(250, 2));

  // 2th tx (user1 -> user2 # asset1)
  txn = Transaction();
  txn.creator_account_id = user1id;

  // Create transfer asset from user 1 to user 2
  txn.commands.push_back(cmd_gen.generateTransferAsset(
      user1id, user2id, asset1id, iroha::Amount(120, 2)));

  block = Block();
  block.transactions.push_back(txn);
  block.height = 2;
  block.prev_hash = block1hash;
  auto block2hash = iroha::hash(block);
  block.hash = block2hash;
  block.txs_number = static_cast<uint16_t>(block.transactions.size());

  apply(storage, block);

  // Check account asset after transfer assets
  validateAccountAsset(wsv, user1id, asset1id, iroha::Amount(180, 2));
  validateAccountAsset(wsv, user2id, asset1id, iroha::Amount(120, 2));

  // 3rd tx
  //   (user2 -> user3 # asset2)
  //   (user2 -> user1 # asset2)
  txn = Transaction();
  txn.creator_account_id = user2id;

  txn.commands.push_back(cmd_gen.generateTransferAsset(
      user2id, user3id, asset2id, iroha::Amount(150, 2)));
  txn.commands.push_back(cmd_gen.generateTransferAsset(
      user2id, user1id, asset2id, iroha::Amount(10, 2)));

  block = Block();
  block.transactions.push_back(txn);
  block.height = 3;
  block.prev_hash = block2hash;
  auto block3hash = iroha::hash(block);
  block.hash = block3hash;
  block.txs_number = static_cast<uint16_t>(block.transactions.size());

  apply(storage, block);

  validateAccountAsset(wsv, user2id, asset2id, iroha::Amount(90, 2));
  validateAccountAsset(wsv, user3id, asset2id, iroha::Amount(150, 2));
  validateAccountAsset(wsv, user1id, asset2id, iroha::Amount(10, 2));

  // Block store test
  auto hashes = {block1hash, block2hash, block3hash};
  validateCalls(blocks->getBlocks(1, 3),
                [i = 0, &hashes](
                    auto eachBlock) mutable {
                  EXPECT_EQ(*(hashes.begin() + i), eachBlock.hash);
                  ++i;
                },
                3);

  validateAccountTransactions(blocks, admin, 1, 9);
  validateAccountTransactions(blocks, user1id, 1, 1);
  validateAccountTransactions(blocks, user2id, 1, 2);
  validateAccountTransactions(blocks, user3id, 0, 0);

  // (user1 -> user2 # asset1)
  // (user2 -> user3 # asset2)
  // (user2 -> user1 # asset2)
  validateAccountAssetTransactions(blocks, user1id, asset1id, 1, 1);
  validateAccountAssetTransactions(blocks, user2id, asset1id, 1, 1);
  validateAccountAssetTransactions(blocks, user3id, asset1id, 0, 0);
  validateAccountAssetTransactions(blocks, user1id, asset2id, 1, 2);
  validateAccountAssetTransactions(blocks, user2id, asset2id, 1, 2);
  validateAccountAssetTransactions(blocks, user3id, asset2id, 1, 2);
}

TEST_F(AmetsuchiTest, AddSignatoryTest) {
<<<<<<< HEAD
  std::shared_ptr<StorageImpl> storage;
  auto storageResult = StorageImpl::create(block_store_path, redishost_, redisport_, pgopt_);
  storageResult.match(
      [&](iroha::expected::Value<std::shared_ptr<StorageImpl>> &_storage) {
        storage = _storage.value;
      }, [](iroha::expected::Error<std::string> &error) {
        ASSERT_TRUE(0);
      }
  );
=======
  auto storage = StorageImpl::create(block_store_path, pgopt_);
>>>>>>> 4edb767e
  ASSERT_TRUE(storage);
  auto wsv = storage->getWsvQuery();

  iroha::pubkey_t pubkey1, pubkey2;
  pubkey1.at(0) = 1;
  pubkey2.at(0) = 2;

  auto user1id = "user1@domain";
  auto user2id = "user2@domain";

  // 1st tx (create user1 with pubkey1)
  CreateRole createRole;
  createRole.role_name = "user";
  createRole.permissions = {can_add_peer, can_create_asset, can_get_my_account};

  Transaction txn;
  txn.creator_account_id = "admin1";

  txn.commands.push_back(std::make_shared<CreateRole>(createRole));
  CreateDomain createDomain;
  createDomain.domain_id = "domain";
  createDomain.user_default_role = "user";
  txn.commands.push_back(std::make_shared<CreateDomain>(createDomain));

  CreateAccount createAccount;
  createAccount.account_name = "user1";
  createAccount.domain_id = "domain";
  createAccount.pubkey = pubkey1;
  txn.commands.push_back(std::make_shared<CreateAccount>(createAccount));

  Block block;
  block.transactions.push_back(txn);
  block.height = 1;
  block.prev_hash.fill(0);
  auto block1hash = iroha::hash(block);
  block.hash = block1hash;
  block.txs_number = block.transactions.size();

  apply(storage, block);

  {
    auto account = wsv->getAccount(user1id);
    ASSERT_TRUE(account);
    ASSERT_EQ(account->account_id, user1id);
    ASSERT_EQ(account->domain_id, createAccount.domain_id);

    auto signatories = wsv->getSignatories(user1id);
    ASSERT_TRUE(signatories);
    ASSERT_EQ(signatories->size(), 1);
    ASSERT_EQ(signatories->at(0), pubkey1);
  }

  // 2nd tx (add sig2 to user1)
  txn = Transaction();
  txn.creator_account_id = user1id;

  auto addSignatory = AddSignatory();
  addSignatory.account_id = user1id;
  addSignatory.pubkey = pubkey2;
  txn.commands.push_back(std::make_shared<AddSignatory>(addSignatory));

  block = Block();
  block.transactions.push_back(txn);
  block.height = 2;
  block.prev_hash = block1hash;
  auto block2hash = iroha::hash(block);
  block.hash = block2hash;
  block.txs_number = block.transactions.size();

  apply(storage, block);

  {
    auto account = wsv->getAccount(user1id);
    ASSERT_TRUE(account);

    auto signatories = wsv->getSignatories(user1id);
    ASSERT_TRUE(signatories);
    ASSERT_EQ(signatories->size(), 2);
    ASSERT_EQ(signatories->at(0), pubkey1);
    ASSERT_EQ(signatories->at(1), pubkey2);
  }

  // 3rd tx (create user2 with pubkey1 that is same as user1's key)
  txn = Transaction();
  txn.creator_account_id = "admin2";

  createAccount = CreateAccount();
  createAccount.account_name = "user2";
  createAccount.domain_id = "domain";
  createAccount.pubkey = pubkey1;  // same as user1's pubkey1
  txn.commands.push_back(std::make_shared<CreateAccount>(createAccount));

  block = Block();
  block.transactions.push_back(txn);
  block.height = 3;
  block.prev_hash = block2hash;
  auto block3hash = iroha::hash(block);
  block.hash = block3hash;
  block.txs_number = block.transactions.size();

  apply(storage, block);

  {
    auto account1 = wsv->getAccount(user1id);
    ASSERT_TRUE(account1);

    auto account2 = wsv->getAccount(user2id);
    ASSERT_TRUE(account2);

    auto signatories1 = wsv->getSignatories(user1id);
    ASSERT_TRUE(signatories1);
    ASSERT_EQ(signatories1->size(), 2);
    ASSERT_EQ(signatories1->at(0), pubkey1);
    ASSERT_EQ(signatories1->at(1), pubkey2);

    auto signatories2 = wsv->getSignatories(user2id);
    ASSERT_TRUE(signatories2);
    ASSERT_EQ(signatories2->size(), 1);
    ASSERT_EQ(signatories2->at(0), pubkey1);
  }

  // 4th tx (remove pubkey1 from user1)
  txn = Transaction();
  txn.creator_account_id = user1id;

  auto removeSignatory = RemoveSignatory();
  removeSignatory.account_id = user1id;
  removeSignatory.pubkey = pubkey1;
  txn.commands.push_back(std::make_shared<RemoveSignatory>(removeSignatory));

  block = Block();
  block.transactions.push_back(txn);
  block.height = 4;
  block.prev_hash = block3hash;
  auto block4hash = iroha::hash(block);
  block.hash = block4hash;
  block.txs_number = block.transactions.size();

  apply(storage, block);

  {
    auto account = wsv->getAccount(user1id);
    ASSERT_TRUE(account);

    // user1 has only pubkey2.
    auto signatories1 = wsv->getSignatories(user1id);
    ASSERT_TRUE(signatories1);
    ASSERT_EQ(signatories1->size(), 1);
    ASSERT_EQ(signatories1->at(0), pubkey2);

    // user2 still has pubkey1.
    auto signatories2 = wsv->getSignatories(user2id);
    ASSERT_TRUE(signatories2);
    ASSERT_EQ(signatories2->size(), 1);
    ASSERT_EQ(signatories2->at(0), pubkey1);
  }

  // 5th tx (add sig2 to user2 and set quorum = 1)
  txn = Transaction();
  txn.creator_account_id = user2id;

  addSignatory = AddSignatory();
  addSignatory.account_id = user2id;
  addSignatory.pubkey = pubkey2;
  txn.commands.push_back(std::make_shared<AddSignatory>(addSignatory));

  auto seqQuorum = SetQuorum();
  seqQuorum.account_id = user2id;
  seqQuorum.new_quorum = 2;
  txn.commands.push_back(std::make_shared<SetQuorum>(seqQuorum));

  block = Block();
  block.transactions.push_back(txn);
  block.height = 5;
  block.prev_hash = block4hash;
  auto block5hash = iroha::hash(block);
  block.hash = block5hash;
  block.txs_number = block.transactions.size();

  apply(storage, block);

  {
    auto account = wsv->getAccount(user2id);
    ASSERT_TRUE(account);
    ASSERT_EQ(account->quorum, 2);

    // user2 has pubkey1 and pubkey2.
    auto signatories = wsv->getSignatories(user2id);
    ASSERT_TRUE(signatories);
    ASSERT_EQ(signatories->size(), 2);
    ASSERT_EQ(signatories->at(0), pubkey1);
    ASSERT_EQ(signatories->at(1), pubkey2);
  }

  // 6th tx (remove sig2 fro user2: This must success)
  txn = Transaction();
  txn.creator_account_id = user2id;

  removeSignatory = RemoveSignatory();
  removeSignatory.account_id = user2id;
  removeSignatory.pubkey = pubkey2;
  txn.commands.push_back(std::make_shared<RemoveSignatory>(removeSignatory));

  block = Block();
  block.transactions.push_back(txn);
  block.height = 6;
  block.prev_hash = block5hash;
  auto block6hash = iroha::hash(block);
  block.hash = block6hash;
  block.txs_number = block.transactions.size();

  apply(storage, block);

  {
    // user2 only has pubkey1.
    auto signatories = wsv->getSignatories(user2id);
    ASSERT_TRUE(signatories);
    ASSERT_EQ(signatories->size(), 1);
    ASSERT_EQ(signatories->at(0), pubkey1);
  }
}

Block getBlock() {
  Transaction txn;
  txn.creator_account_id = "admin1";
  AddPeer add_peer;
  add_peer.peer.address = "192.168.0.0";
  txn.commands.push_back(std::make_shared<AddPeer>(add_peer));
  Block block;
  block.transactions.push_back(txn);
  block.height = 1;
  block.prev_hash.fill(0);
  auto block1hash = iroha::hash(block);
  block.txs_number = block.transactions.size();
  block.hash = block1hash;
  return block;
}

TEST_F(AmetsuchiTest, TestingStorageWhenInsertBlock) {
  auto log = logger::testLog("TestStorage");
  log->info(
      "Test case: create storage "
      "=> insert block "
      "=> assert that inserted");
<<<<<<< HEAD
  std::shared_ptr<StorageImpl> storage;
  auto storageResult = StorageImpl::create(block_store_path, redishost_, redisport_, pgopt_);
  storageResult.match(
      [&](iroha::expected::Value<std::shared_ptr<StorageImpl>> &_storage) {
        storage = _storage.value;
      }, [](iroha::expected::Error<std::string> &error) {
        ASSERT_TRUE(0);
      }
  );
=======
  auto storage = StorageImpl::create(block_store_path, pgopt_);
>>>>>>> 4edb767e
  ASSERT_TRUE(storage);
  auto wsv = storage->getWsvQuery();
  ASSERT_EQ(0, wsv->getPeers().value().size());

  log->info("Try insert block");

  auto inserted = storage->insertBlock(getBlock());
  ASSERT_TRUE(inserted);

  log->info("Request ledger information");

  ASSERT_NE(0, wsv->getPeers().value().size());

  log->info("Drop ledger");

  storage->dropStorage();
}

TEST_F(AmetsuchiTest, TestingStorageWhenDropAll) {
  auto logger = logger::testLog("TestStorage");
  logger->info(
      "Test case: create storage "
      "=> insert block "
      "=> assert that written"
      " => drop all "
      "=> assert that all deleted ");

  auto log = logger::testLog("TestStorage");
  log->info(
      "Test case: create storage "
      "=> insert block "
      "=> assert that inserted");
<<<<<<< HEAD
  std::shared_ptr<StorageImpl> storage;
  auto storageResult = StorageImpl::create(block_store_path, redishost_, redisport_, pgopt_);
  storageResult.match(
      [&](iroha::expected::Value<std::shared_ptr<StorageImpl>> &_storage) {
        storage = _storage.value;
      }, [](iroha::expected::Error<std::string> &error) {
        ASSERT_TRUE(0);
      }
  );
=======
  auto storage = StorageImpl::create(block_store_path, pgopt_);
>>>>>>> 4edb767e
  ASSERT_TRUE(storage);
  auto wsv = storage->getWsvQuery();
  ASSERT_EQ(0, wsv->getPeers().value().size());

  log->info("Try insert block");

  auto inserted = storage->insertBlock(getBlock());
  ASSERT_TRUE(inserted);

  log->info("Request ledger information");

  ASSERT_NE(0, wsv->getPeers().value().size());

  log->info("Drop ledger");

  storage->dropStorage();

  ASSERT_EQ(0, wsv->getPeers().value().size());
<<<<<<< HEAD
  std::shared_ptr<StorageImpl> new_storage;
  auto new_storageResult = StorageImpl::create(block_store_path, redishost_, redisport_, pgopt_);
  storageResult.match(
      [&](iroha::expected::Value<std::shared_ptr<StorageImpl>> &_storage) {
        new_storage = _storage.value;
      }, [](iroha::expected::Error<std::string> &error) {
        ASSERT_TRUE(0);
      }
  );

=======
  auto new_storage = StorageImpl::create(block_store_path, pgopt_);
>>>>>>> 4edb767e
  ASSERT_EQ(0, wsv->getPeers().value().size());
  new_storage->dropStorage();
}

/**
 * @given initialized storage
 * @when insert block with 2 transactions in
 * @then both of them are found with getTxByHashSync call by hash. Transaction
 * with some other hash is not found.
 */
TEST_F(AmetsuchiTest, FindTxByHashTest) {
<<<<<<< HEAD
  std::shared_ptr<StorageImpl> storage;
  auto storageResult = StorageImpl::create(block_store_path, redishost_, redisport_, pgopt_);
  storageResult.match(
      [&](iroha::expected::Value<std::shared_ptr<StorageImpl>> &_storage) {
        storage = _storage.value;
      }, [](iroha::expected::Error<std::string> &error) {
        ASSERT_TRUE(0);
      }
  );
=======
  auto storage = StorageImpl::create(block_store_path, pgopt_);
>>>>>>> 4edb767e
  ASSERT_TRUE(storage);
  auto blocks = storage->getBlockQuery();

  iroha::pubkey_t pubkey1, pubkey2;
  pubkey1.at(0) = 1;
  pubkey2.at(0) = 2;

  CreateRole createRole;
  createRole.role_name = "user";
  createRole.permissions = {can_add_peer, can_create_asset, can_get_my_account};

  Transaction tx1;
  tx1.creator_account_id = "admin1";

  tx1.commands.push_back(std::make_shared<CreateRole>(createRole));
  CreateDomain createDomain;
  createDomain.domain_id = "domain";
  createDomain.user_default_role = "user";
  tx1.commands.push_back(std::make_shared<CreateDomain>(createDomain));

  CreateAccount createAccount;
  createAccount.account_name = "user1";
  createAccount.domain_id = "domain";
  createAccount.pubkey = pubkey1;
  tx1.commands.push_back(std::make_shared<CreateAccount>(createAccount));

  CreateRole createRole2;
  createRole2.role_name = "user2";
  createRole2.permissions = {
      can_add_peer, can_create_asset, can_get_my_account};

  Transaction tx2;
  tx2.commands.push_back(std::make_shared<CreateRole>(createRole2));
  CreateDomain createDomain2;
  createDomain2.domain_id = "domain2";
  createDomain2.user_default_role = "user";
  tx2.commands.push_back(std::make_shared<CreateDomain>(createDomain2));

  Block block;
  block.transactions.push_back(tx1);
  block.transactions.push_back(tx2);
  block.height = 1;
  block.prev_hash.fill(0);
  block.txs_number = block.transactions.size();
  block.hash = iroha::hash(block);

  apply(storage, block);

  // TODO: 31.10.2017 luckychess move tx3hash case into a separate test after
  // ametsuchi_test redesign
  auto tx1hash = iroha::hash(tx1).to_string();
  auto tx2hash = iroha::hash(tx2).to_string();
  auto tx3hash = "some garbage";

  auto tx1check = *blocks->getTxByHashSync(tx1hash);

  ASSERT_EQ(*blocks->getTxByHashSync(tx1hash), tx1);
  ASSERT_EQ(*blocks->getTxByHashSync(tx2hash), tx2);
  ASSERT_EQ(blocks->getTxByHashSync(tx3hash), boost::none);
}<|MERGE_RESOLUTION|>--- conflicted
+++ resolved
@@ -162,9 +162,8 @@
 
 TEST_F(AmetsuchiTest, GetBlocksCompletedWhenCalled) {
   // Commit block => get block => observable completed
-<<<<<<< HEAD
   std::shared_ptr<StorageImpl> storage;
-  auto storageResult = StorageImpl::create(block_store_path, redishost_, redisport_, pgopt_);
+  auto storageResult = StorageImpl::create(block_store_path, pgopt_);
   storageResult.match(
       [&](iroha::expected::Value<std::shared_ptr<StorageImpl>> &_storage) {
         storage = _storage.value;
@@ -172,9 +171,6 @@
         ASSERT_TRUE(0);
       }
   );
-=======
-  auto storage = StorageImpl::create(block_store_path, pgopt_);
->>>>>>> 4edb767e
   ASSERT_TRUE(storage);
   auto blocks = storage->getBlockQuery();
 
@@ -190,9 +186,8 @@
 }
 
 TEST_F(AmetsuchiTest, SampleTest) {
-<<<<<<< HEAD
   std::shared_ptr<StorageImpl> storage;
-  auto storageResult = StorageImpl::create(block_store_path, redishost_, redisport_, pgopt_);
+  auto storageResult = StorageImpl::create(block_store_path, pgopt_);
   storageResult.match(
       [&](iroha::expected::Value<std::shared_ptr<StorageImpl>> &_storage) {
         storage = _storage.value;
@@ -200,9 +195,6 @@
         ASSERT_TRUE(0);
       }
   );
-=======
-  auto storage = StorageImpl::create(block_store_path, pgopt_);
->>>>>>> 4edb767e
   ASSERT_TRUE(storage);
   auto wsv = storage->getWsvQuery();
   auto blocks = storage->getBlockQuery();
@@ -294,9 +286,8 @@
 }
 
 TEST_F(AmetsuchiTest, PeerTest) {
-<<<<<<< HEAD
   std::shared_ptr<StorageImpl> storage;
-  auto storageResult = StorageImpl::create(block_store_path, redishost_, redisport_, pgopt_);
+  auto storageResult = StorageImpl::create(block_store_path, pgopt_);
   storageResult.match(
       [&](iroha::expected::Value<std::shared_ptr<StorageImpl>> &_storage) {
         storage = _storage.value;
@@ -304,9 +295,6 @@
         ASSERT_TRUE(0);
       }
   );
-=======
-  auto storage = StorageImpl::create(block_store_path, pgopt_);
->>>>>>> 4edb767e
   ASSERT_TRUE(storage);
   auto wsv = storage->getWsvQuery();
 
@@ -328,9 +316,8 @@
 }
 
 TEST_F(AmetsuchiTest, queryGetAccountAssetTransactionsTest) {
-<<<<<<< HEAD
   std::shared_ptr<StorageImpl> storage;
-  auto storageResult = StorageImpl::create(block_store_path, redishost_, redisport_, pgopt_);
+  auto storageResult = StorageImpl::create(block_store_path, pgopt_);
   storageResult.match(
       [&](iroha::expected::Value<std::shared_ptr<StorageImpl>> &_storage) {
         storage = _storage.value;
@@ -338,9 +325,6 @@
         ASSERT_TRUE(0);
       }
   );
-=======
-  auto storage = StorageImpl::create(block_store_path, pgopt_);
->>>>>>> 4edb767e
   ASSERT_TRUE(storage);
   auto wsv = storage->getWsvQuery();
   auto blocks = storage->getBlockQuery();
@@ -474,9 +458,8 @@
 }
 
 TEST_F(AmetsuchiTest, AddSignatoryTest) {
-<<<<<<< HEAD
   std::shared_ptr<StorageImpl> storage;
-  auto storageResult = StorageImpl::create(block_store_path, redishost_, redisport_, pgopt_);
+  auto storageResult = StorageImpl::create(block_store_path, pgopt_);
   storageResult.match(
       [&](iroha::expected::Value<std::shared_ptr<StorageImpl>> &_storage) {
         storage = _storage.value;
@@ -484,9 +467,6 @@
         ASSERT_TRUE(0);
       }
   );
-=======
-  auto storage = StorageImpl::create(block_store_path, pgopt_);
->>>>>>> 4edb767e
   ASSERT_TRUE(storage);
   auto wsv = storage->getWsvQuery();
 
@@ -731,9 +711,8 @@
       "Test case: create storage "
       "=> insert block "
       "=> assert that inserted");
-<<<<<<< HEAD
   std::shared_ptr<StorageImpl> storage;
-  auto storageResult = StorageImpl::create(block_store_path, redishost_, redisport_, pgopt_);
+  auto storageResult = StorageImpl::create(block_store_path, pgopt_);
   storageResult.match(
       [&](iroha::expected::Value<std::shared_ptr<StorageImpl>> &_storage) {
         storage = _storage.value;
@@ -741,9 +720,6 @@
         ASSERT_TRUE(0);
       }
   );
-=======
-  auto storage = StorageImpl::create(block_store_path, pgopt_);
->>>>>>> 4edb767e
   ASSERT_TRUE(storage);
   auto wsv = storage->getWsvQuery();
   ASSERT_EQ(0, wsv->getPeers().value().size());
@@ -776,9 +752,8 @@
       "Test case: create storage "
       "=> insert block "
       "=> assert that inserted");
-<<<<<<< HEAD
   std::shared_ptr<StorageImpl> storage;
-  auto storageResult = StorageImpl::create(block_store_path, redishost_, redisport_, pgopt_);
+  auto storageResult = StorageImpl::create(block_store_path, pgopt_);
   storageResult.match(
       [&](iroha::expected::Value<std::shared_ptr<StorageImpl>> &_storage) {
         storage = _storage.value;
@@ -786,9 +761,6 @@
         ASSERT_TRUE(0);
       }
   );
-=======
-  auto storage = StorageImpl::create(block_store_path, pgopt_);
->>>>>>> 4edb767e
   ASSERT_TRUE(storage);
   auto wsv = storage->getWsvQuery();
   ASSERT_EQ(0, wsv->getPeers().value().size());
@@ -807,9 +779,8 @@
   storage->dropStorage();
 
   ASSERT_EQ(0, wsv->getPeers().value().size());
-<<<<<<< HEAD
   std::shared_ptr<StorageImpl> new_storage;
-  auto new_storageResult = StorageImpl::create(block_store_path, redishost_, redisport_, pgopt_);
+  auto new_storageResult = StorageImpl::create(block_store_path, pgopt_);
   storageResult.match(
       [&](iroha::expected::Value<std::shared_ptr<StorageImpl>> &_storage) {
         new_storage = _storage.value;
@@ -817,10 +788,6 @@
         ASSERT_TRUE(0);
       }
   );
-
-=======
-  auto new_storage = StorageImpl::create(block_store_path, pgopt_);
->>>>>>> 4edb767e
   ASSERT_EQ(0, wsv->getPeers().value().size());
   new_storage->dropStorage();
 }
@@ -832,9 +799,8 @@
  * with some other hash is not found.
  */
 TEST_F(AmetsuchiTest, FindTxByHashTest) {
-<<<<<<< HEAD
   std::shared_ptr<StorageImpl> storage;
-  auto storageResult = StorageImpl::create(block_store_path, redishost_, redisport_, pgopt_);
+  auto storageResult = StorageImpl::create(block_store_path, pgopt_);
   storageResult.match(
       [&](iroha::expected::Value<std::shared_ptr<StorageImpl>> &_storage) {
         storage = _storage.value;
@@ -842,9 +808,6 @@
         ASSERT_TRUE(0);
       }
   );
-=======
-  auto storage = StorageImpl::create(block_store_path, pgopt_);
->>>>>>> 4edb767e
   ASSERT_TRUE(storage);
   auto blocks = storage->getBlockQuery();
 
