/**
 * Copyright Soramitsu Co., Ltd. All Rights Reserved.
 * SPDX-License-Identifier: Apache-2.0
 */

#include "ametsuchi/impl/postgres_query_executor.hpp"

#include <chrono>
#include <cstring>
#include <iomanip>
#include <sstream>
#include <type_traits>

#include <boost/range/adaptor/transformed.hpp>
#include <boost/range/size.hpp>
#include "ametsuchi/impl/flat_file/flat_file.hpp"
#include "ametsuchi/impl/postgres_command_executor.hpp"
#include "ametsuchi/impl/postgres_wsv_query.hpp"
#include "backend/protobuf/proto_query_response_factory.hpp"
#include "datetime/time.hpp"
#include "framework/result_fixture.hpp"
<<<<<<< HEAD
#include "framework/specified_visitor.hpp"
#include "interfaces/common_objects/types.hpp"
#include "interfaces/permissions.hpp"
=======
>>>>>>> 74296b7e
#include "interfaces/query_responses/account_asset_response.hpp"
#include "interfaces/query_responses/account_detail_response.hpp"
#include "interfaces/query_responses/account_response.hpp"
#include "interfaces/query_responses/asset_response.hpp"
#include "interfaces/query_responses/role_permissions.hpp"
#include "interfaces/query_responses/roles_response.hpp"
#include "interfaces/query_responses/signatories_response.hpp"
#include "interfaces/query_responses/transactions_page_response.hpp"
#include "interfaces/query_responses/transactions_response.hpp"
#include "module/irohad/ametsuchi/ametsuchi_fixture.hpp"
#include "module/irohad/ametsuchi/ametsuchi_mocks.hpp"
#include "module/irohad/pending_txs_storage/pending_txs_storage_mock.hpp"
#include "module/shared_model/builders/protobuf/test_account_builder.hpp"
#include "module/shared_model/builders/protobuf/test_asset_builder.hpp"
#include "module/shared_model/builders/protobuf/test_block_builder.hpp"
#include "module/shared_model/builders/protobuf/test_domain_builder.hpp"
#include "module/shared_model/builders/protobuf/test_peer_builder.hpp"
#include "module/shared_model/builders/protobuf/test_query_builder.hpp"
#include "module/shared_model/builders/protobuf/test_transaction_builder.hpp"

using namespace framework::expected;
using namespace shared_model::interface;

namespace shared_model {
  namespace crypto {
    void PrintTo(const shared_model::crypto::Hash &hash, std::ostream *os) {
      *os << hash.toString();
    }
  }  // namespace crypto
}  // namespace shared_model

namespace {
  constexpr types::TransactionsNumberType kTxPageSize(10);
  constexpr types::PrecisionType kAssetPrecision(1);
  // TODO mboldyrev 05.12.2018 IR-57 unify the common constants.
  constexpr size_t kHashLength = 32;
  const std::string zero_string{kHashLength, '0'};
  const std::string asset_id = "coin#domain";
  const std::string role = "role";
  const std::unique_ptr<Domain> domain =
      clone(TestDomainBuilder().domainId("domain").defaultRole(role).build());
  const std::unique_ptr<Account> account =
      clone(TestAccountBuilder()
                .domainId(domain->domainId())
                .accountId("id@" + domain->domainId())
                .quorum(1)
                .jsonData(R"({"id@domain": {"key": "value"}})")
                .build());
  const std::unique_ptr<Account> account2 =
      clone(TestAccountBuilder()
                .domainId(domain->domainId())
                .accountId("id2@" + domain->domainId())
                .quorum(1)
                .jsonData(R"({"id@domain": {"key": "value"}})")
                .build());

  template <typename T>
  using ConstRef = const T &;

  // old compilers fail to deduce that a variant contains reference
  template <typename T, typename Variant>
  ConstRef<T> getRef(Variant &&v) {
    return boost::get<ConstRef<T>>(std::forward<Variant>(v));
  }
}  // namespace

namespace iroha {
  namespace ametsuchi {

    class QueryExecutorTest : public AmetsuchiTest {
     public:
      QueryExecutorTest() {
        role_permissions.set(
            shared_model::interface::permissions::Role::kAddMySignatory);
        grantable_permission =
            shared_model::interface::permissions::Grantable::kAddMySignatory;
        pubkey = std::make_unique<shared_model::interface::types::PubkeyType>(
            std::string('1', 32));

        another_domain = clone(
            TestDomainBuilder().domainId("andomain").defaultRole(role).build());
        another_account =
            clone(TestAccountBuilder()
                      .domainId(another_domain->domainId())
                      .accountId("id@" + another_domain->domainId())
                      .quorum(1)
                      .jsonData(R"({"id@andomain": {"key": "value"}})")
                      .build());
        query_response_factory =
            std::make_shared<shared_model::proto::ProtoQueryResponseFactory>();
      }

      void SetUp() override {
        AmetsuchiTest::SetUp();
        sql = std::make_unique<soci::session>(soci::postgresql, pgopt_);

        auto factory =
            std::make_shared<shared_model::proto::ProtoCommonObjectsFactory<
                shared_model::validation::FieldValidator>>();
        query_executor = storage;
        PostgresCommandExecutor::prepareStatements(*sql);
        executor =
            std::make_unique<PostgresCommandExecutor>(*sql, perm_converter);
        pending_txs_storage = std::make_shared<MockPendingTransactionStorage>();

        auto result = execute(buildCommand(TestTransactionBuilder().createRole(
                                  role, role_permissions)),
                              true);
        ASSERT_TRUE(val(result)) << err(result)->error.toString();
        ASSERT_TRUE(
            val(execute(buildCommand(TestTransactionBuilder().createDomain(
                            domain->domainId(), role)),
                        true)));
        ASSERT_TRUE(
            val(execute(buildCommand(TestTransactionBuilder().createAccount(
                            "id", domain->domainId(), *pubkey)),
                        true)));

        ASSERT_TRUE(
            val(execute(buildCommand(TestTransactionBuilder().createDomain(
                            another_domain->domainId(), role)),
                        true)));
        ASSERT_TRUE(
            val(execute(buildCommand(TestTransactionBuilder().createAccount(
                            "id", another_domain->domainId(), *pubkey)),
                        true)));
      }

      void TearDown() override {
        sql->close();
        AmetsuchiTest::TearDown();
      }

      auto executeQuery(shared_model::interface::Query &query) {
        return query_executor->createQueryExecutor(pending_txs_storage,
                                                   query_response_factory)
            | [&query](const auto &executor) {
                return executor->validateAndExecute(query);
              };
      }

      CommandResult execute(
          const std::unique_ptr<shared_model::interface::Command> &command,
          bool do_validation = false,
          const shared_model::interface::types::AccountIdType &creator =
              "id@domain") {
        executor->doValidation(not do_validation);
        executor->setCreatorAccountId(creator);
        return boost::apply_visitor(*executor, command->get());
      }

      // TODO 2018-04-20 Alexey Chernyshov - IR-1276 - rework function with
      // CommandBuilder
      /**
       * Helper function to build command and wrap it into
       * std::unique_ptr<>
       * @param builder command builder
       * @return command
       */
      std::unique_ptr<shared_model::interface::Command> buildCommand(
          const TestTransactionBuilder &builder) {
        return clone(builder.build().commands().front());
      }

      void addPerms(
          shared_model::interface::RolePermissionSet set,
          const shared_model::interface::types::AccountIdType account_id =
              "id@domain",
          const shared_model::interface::types::RoleIdType role_id = "perms") {
        ASSERT_TRUE(val(execute(
            buildCommand(TestTransactionBuilder().createRole(role_id, set)),
            true)));
        ASSERT_TRUE(
            val(execute(buildCommand(TestTransactionBuilder().appendRole(
                            account_id, role_id)),
                        true)));
      }

      void addAllPerms(
          const shared_model::interface::types::AccountIdType account_id =
              "id@domain",
          const shared_model::interface::types::RoleIdType role_id = "all") {
        shared_model::interface::RolePermissionSet permissions;
        permissions.set();
        ASSERT_TRUE(
            val(execute(buildCommand(TestTransactionBuilder().createRole(
                            role_id, permissions)),
                        true)));
        ASSERT_TRUE(
            val(execute(buildCommand(TestTransactionBuilder().appendRole(
                            account_id, role_id)),
                        true)));
      }

<<<<<<< HEAD
=======
      // TODO [IR-1816] Akvinikym 06.12.18: remove these constants after
      // introducing a uniform way to use them in code
      static constexpr shared_model::interface::ErrorQueryResponse::
          ErrorCodeType kNoStatefulError = 0;
      static constexpr shared_model::interface::ErrorQueryResponse::
          ErrorCodeType kNoPermissions = 2;

      /**
       * Check that query response meets defined requirements
       * @tparam ExpectedQueryResponseType - expected type of that query
       * response
       * @tparam QueryResultCheckCallable - type of callable, which checks query
       * response
       * @param exec_result to be checked
       * @param check_callable - that check callable
       */
      template <typename ExpectedQueryResponseType,
                typename QueryResultCheckCallable>
      void checkSuccessfulResult(QueryExecutorResult exec_result,
                                 QueryResultCheckCallable check_callable) {
        ASSERT_NO_THROW({
          const auto &cast_resp =
              boost::get<const ExpectedQueryResponseType &>(exec_result->get());
          check_callable(cast_resp);
        }) << exec_result->toString();
      }

      /**
       * Check that stateful error in query response is the one expected
       * @tparam ExpectedQueryErrorType - expected sub-type of that query
       * response
       * @param exec_result to be checked
       * @param expected_code, which is to be in the query response
       */
      template <typename ExpectedQueryErrorType>
      void checkStatefulError(
          QueryExecutorResult exec_result,
          shared_model::interface::ErrorQueryResponse::ErrorCodeType
              expected_code) {
        ASSERT_NO_THROW({
          const auto &error_qry_rsp =
              boost::get<const shared_model::interface::ErrorQueryResponse &>(
                  exec_result->get());
          ASSERT_EQ(error_qry_rsp.errorCode(), expected_code);
          boost::get<const ExpectedQueryErrorType &>(error_qry_rsp.get());
        }) << exec_result->toString();
      }

      std::string role = "role";
>>>>>>> 74296b7e
      shared_model::interface::RolePermissionSet role_permissions;
      shared_model::interface::permissions::Grantable grantable_permission;
      std::unique_ptr<shared_model::interface::Account> another_account;
      std::unique_ptr<shared_model::interface::Domain> another_domain;
      std::unique_ptr<shared_model::interface::types::PubkeyType> pubkey;

      std::unique_ptr<soci::session> sql;

      std::unique_ptr<shared_model::interface::Command> command;

      std::shared_ptr<QueryExecutorFactory> query_executor;
      std::unique_ptr<CommandExecutor> executor;
      std::shared_ptr<MockPendingTransactionStorage> pending_txs_storage;

      std::unique_ptr<KeyValueStorage> block_store;

      std::shared_ptr<shared_model::interface::QueryResponseFactory>
          query_response_factory;

      std::shared_ptr<shared_model::interface::PermissionToString>
          perm_converter =
              std::make_shared<shared_model::proto::ProtoPermissionToString>();
    };

    class BlocksQueryExecutorTest : public QueryExecutorTest {};

    /**
     * @given permissions to get blocks
     * @when get blocks query is validated
     * @then result is successful
     */
    TEST_F(BlocksQueryExecutorTest, BlocksQueryExecutorTestValid) {
      addAllPerms();
      auto blocks_query = TestBlocksQueryBuilder()
                              .creatorAccountId(account->accountId())
                              .build();
      ASSERT_TRUE(query_executor->createQueryExecutor(pending_txs_storage,
                                                      query_response_factory)
                  | [&blocks_query](const auto &executor) {
                      return executor->validate(blocks_query);
                    });
    }

    /**
     * @given no permissions to get blocks given
     * @when get blocks query is validated
     * @then result is error
     */
    TEST_F(BlocksQueryExecutorTest, BlocksQueryExecutorTestInvalid) {
      auto blocks_query = TestBlocksQueryBuilder()
                              .creatorAccountId(account->accountId())
                              .build();
      ASSERT_FALSE(query_executor->createQueryExecutor(pending_txs_storage,
                                                       query_response_factory)
                   | [&blocks_query](const auto &executor) {
                       return executor->validate(blocks_query);
                     });
    }

    class GetAccountExecutorTest : public QueryExecutorTest {
     public:
      void SetUp() override {
        QueryExecutorTest::SetUp();
        account2 = clone(TestAccountBuilder()
                             .domainId(domain->domainId())
                             .accountId("id2@" + domain->domainId())
                             .quorum(1)
                             .jsonData(R"({"id@domain": {"key": "value"}})")
                             .build());
        auto pubkey2 =
            std::make_unique<shared_model::interface::types::PubkeyType>(
                std::string('2', 32));
        ASSERT_TRUE(
            val(execute(buildCommand(TestTransactionBuilder().createAccount(
                            "id2", domain->domainId(), *pubkey2)),
                        true)));
      }

      std::unique_ptr<shared_model::interface::Account> account2;
    };

    /**
     * @given initialized storage, permission to his/her account
     * @when get account information
     * @then Return account
     */
    TEST_F(GetAccountExecutorTest, ValidMyAccount) {
      addPerms({shared_model::interface::permissions::Role::kGetMyAccount});
      auto query = TestQueryBuilder()
                       .creatorAccountId(account->accountId())
                       .getAccount(account->accountId())
                       .build();
      auto result = executeQuery(query);
      checkSuccessfulResult<shared_model::interface::AccountResponse>(
          std::move(result), [this](const auto &cast_resp) {
            ASSERT_EQ(cast_resp.account().accountId(), account->accountId());
          });
    }

    /**
     * @given initialized storage, global permission
     * @when get account information about other user
     * @then Return account
     */
    TEST_F(GetAccountExecutorTest, ValidAllAccounts) {
      addPerms({shared_model::interface::permissions::Role::kGetAllAccounts});
      auto query = TestQueryBuilder()
                       .creatorAccountId(account->accountId())
                       .getAccount(account2->accountId())
                       .build();
      auto result = executeQuery(query);
      checkSuccessfulResult<shared_model::interface::AccountResponse>(
          std::move(result), [this](const auto &cast_resp) {
            ASSERT_EQ(cast_resp.account().accountId(), account2->accountId());
          });
    }

    /**
     * @given initialized storage, domain permission
     * @when get account information about other user in the same domain
     * @then Return account
     */
    TEST_F(GetAccountExecutorTest, ValidDomainAccount) {
      addPerms(
          {shared_model::interface::permissions::Role::kGetDomainAccounts});
      auto query = TestQueryBuilder()
                       .creatorAccountId(account->accountId())
                       .getAccount(account2->accountId())
                       .build();
      auto result = executeQuery(query);
      checkSuccessfulResult<shared_model::interface::AccountResponse>(
          std::move(result), [this](const auto &cast_resp) {
            ASSERT_EQ(cast_resp.account().accountId(), account2->accountId());
          });
    }

    /**
     * @given initialized storage, domain permission
     * @when get account information about other user in the other domain
     * @then Return error
     */
    TEST_F(GetAccountExecutorTest, InvalidDifferentDomain) {
      addPerms(
          {shared_model::interface::permissions::Role::kGetDomainAccounts});
      auto query = TestQueryBuilder()
                       .creatorAccountId(account->accountId())
                       .getAccount(another_account->accountId())
                       .build();
      auto result = executeQuery(query);
      checkStatefulError<shared_model::interface::StatefulFailedErrorResponse>(
          std::move(result), kNoPermissions);
    }

    /**
     * @given initialized storage, permission
     * @when get account information about non existing account
     * @then Return error
     */
    TEST_F(GetAccountExecutorTest, InvalidNoAccount) {
      addPerms({shared_model::interface::permissions::Role::kGetAllAccounts});
      auto query = TestQueryBuilder()
                       .creatorAccountId(account->accountId())
                       .getAccount("some@domain")
                       .build();
      auto result = executeQuery(query);
      checkStatefulError<shared_model::interface::NoAccountErrorResponse>(
          std::move(result), kNoStatefulError);
    }

    class GetSignatoriesExecutorTest : public QueryExecutorTest {
     public:
      void SetUp() override {
        QueryExecutorTest::SetUp();
        account2 = clone(TestAccountBuilder()
                             .domainId(domain->domainId())
                             .accountId("id2@" + domain->domainId())
                             .quorum(1)
                             .jsonData(R"({"id@domain": {"key": "value"}})")
                             .build());
        auto pubkey2 =
            std::make_unique<shared_model::interface::types::PubkeyType>(
                std::string('2', 32));
        ASSERT_TRUE(
            val(execute(buildCommand(TestTransactionBuilder().createAccount(
                            "id2", domain->domainId(), *pubkey2)),
                        true)));
      }

      // TODO mboldyrev 05.12.2018 IR-57 unify the common constants.
      // Some of them, like account2, are defined multiple times, but seem
      // contain the same and never modified. Looks like a global constant.
      // Also, there is another_account, which seems forgotten by the creators
      // of account2's (probably due to the same reason).
      std::unique_ptr<shared_model::interface::Account> account2;
    };

    /**
     * @given initialized storage, permission to his/her account
     * @when get signatories
     * @then Return signatories of user
     */
    TEST_F(GetSignatoriesExecutorTest, ValidMyAccount) {
      addPerms({shared_model::interface::permissions::Role::kGetMySignatories});
      auto query = TestQueryBuilder()
                       .creatorAccountId(account->accountId())
                       .getSignatories(account->accountId())
                       .build();
      auto result = executeQuery(query);
      checkSuccessfulResult<shared_model::interface::SignatoriesResponse>(
          std::move(result),
          [](const auto &cast_resp) { ASSERT_EQ(cast_resp.keys().size(), 1); });
    }

    /**
     * @given initialized storage, global permission
     * @when get signatories of other user
     * @then Return signatories
     */
    TEST_F(GetSignatoriesExecutorTest, ValidAllAccounts) {
      addPerms(
          {shared_model::interface::permissions::Role::kGetAllSignatories});
      auto query = TestQueryBuilder()
                       .creatorAccountId(account->accountId())
                       .getSignatories(account2->accountId())
                       .build();
      auto result = executeQuery(query);
      checkSuccessfulResult<shared_model::interface::SignatoriesResponse>(
          std::move(result),
          [](const auto &cast_resp) { ASSERT_EQ(cast_resp.keys().size(), 1); });
    }

    /**
     * @given initialized storage, domain permission
     * @when get signatories of other user in the same domain
     * @then Return signatories
     */
    TEST_F(GetSignatoriesExecutorTest, ValidDomainAccount) {
      addPerms(
          {shared_model::interface::permissions::Role::kGetDomainSignatories});
      auto query = TestQueryBuilder()
                       .creatorAccountId(account->accountId())
                       .getSignatories(account2->accountId())
                       .build();
      auto result = executeQuery(query);
      checkSuccessfulResult<shared_model::interface::SignatoriesResponse>(
          std::move(result),
          [](const auto &cast_resp) { ASSERT_EQ(cast_resp.keys().size(), 1); });
    }

    /**
     * @given initialized storage, domain permission
     * @when get signatories of other user in the other domain
     * @then Return error
     */
    TEST_F(GetSignatoriesExecutorTest, InvalidDifferentDomain) {
      addPerms(
          {shared_model::interface::permissions::Role::kGetDomainAccounts});
      auto query = TestQueryBuilder()
                       .creatorAccountId(account->accountId())
                       .getSignatories(another_account->accountId())
                       .build();
      auto result = executeQuery(query);
      checkStatefulError<shared_model::interface::StatefulFailedErrorResponse>(
          std::move(result), kNoPermissions);
    }

    /**
     * @given initialized storage, permission
     * @when get signatories of non existing account
     * @then Return error
     */
    TEST_F(GetSignatoriesExecutorTest, InvalidNoAccount) {
      addPerms(
          {shared_model::interface::permissions::Role::kGetAllSignatories});
      auto query = TestQueryBuilder()
                       .creatorAccountId(account->accountId())
                       .getSignatories("some@domain")
                       .build();
      auto result = executeQuery(query);
      checkStatefulError<shared_model::interface::NoSignatoriesErrorResponse>(
          std::move(result), kNoStatefulError);
    }

    class GetAccountAssetExecutorTest : public QueryExecutorTest {
     public:
      void SetUp() override {
        QueryExecutorTest::SetUp();

        auto asset = clone(TestAccountAssetBuilder()
                               .domainId(domain->domainId())
                               .assetId(asset_id)
                               .precision(1)
                               .build());
        account2 = clone(TestAccountBuilder()
                             .domainId(domain->domainId())
                             .accountId("id2@" + domain->domainId())
                             .quorum(1)
                             .jsonData(R"({"id@domain": {"key": "value"}})")
                             .build());
        auto pubkey2 =
            std::make_unique<shared_model::interface::types::PubkeyType>(
                std::string('2', 32));
        ASSERT_TRUE(
            val(execute(buildCommand(TestTransactionBuilder().createAccount(
                            "id2", domain->domainId(), *pubkey2)),
                        true)));

        ASSERT_TRUE(
            val(execute(buildCommand(TestTransactionBuilder().createAsset(
                            "coin", domain->domainId(), 1)),
                        true)));

        ASSERT_TRUE(val(
            execute(buildCommand(TestTransactionBuilder()
                                     .addAssetQuantity(asset_id, "1.0")
                                     .creatorAccountId(account->accountId())),
                    true)));
        ASSERT_TRUE(val(
            execute(buildCommand(TestTransactionBuilder()
                                     .addAssetQuantity(asset_id, "1.0")
                                     .creatorAccountId(account2->accountId())),
                    true,
                    account2->accountId())));
      }

      std::unique_ptr<shared_model::interface::Account> account2;
      shared_model::interface::types::AssetIdType asset_id =
          "coin#" + domain->domainId();
    };

    /**
     * @given initialized storage, permission to his/her account
     * @when get account assets
     * @then Return account asset of user
     */
    TEST_F(GetAccountAssetExecutorTest, ValidMyAccount) {
      addPerms({shared_model::interface::permissions::Role::kGetMyAccAst});
      auto query = TestQueryBuilder()
                       .creatorAccountId(account->accountId())
                       .getAccountAssets(account->accountId())
                       .build();
      auto result = executeQuery(query);
      checkSuccessfulResult<shared_model::interface::AccountAssetResponse>(
          std::move(result), [this](const auto &cast_resp) {
            ASSERT_EQ(cast_resp.accountAssets()[0].accountId(),
                      account->accountId());
            ASSERT_EQ(cast_resp.accountAssets()[0].assetId(), asset_id);
          });
    }

    /**
     * @given initialized storage, global permission
     * @when get account assets of other user
     * @then Return account asset
     */
    TEST_F(GetAccountAssetExecutorTest, ValidAllAccounts) {
      addPerms({shared_model::interface::permissions::Role::kGetAllAccAst});
      auto query = TestQueryBuilder()
                       .creatorAccountId(account->accountId())
                       .getAccountAssets(account2->accountId())
                       .build();
      auto result = executeQuery(query);
      checkSuccessfulResult<shared_model::interface::AccountAssetResponse>(
          std::move(result), [this](const auto &cast_resp) {
            ASSERT_EQ(cast_resp.accountAssets()[0].accountId(),
                      account2->accountId());
            ASSERT_EQ(cast_resp.accountAssets()[0].assetId(), asset_id);
          });
    }

    /**
     * @given initialized storage, domain permission
     * @when get account assets of other user in the same domain
     * @then Return account asset
     */
    TEST_F(GetAccountAssetExecutorTest, ValidDomainAccount) {
      addPerms({shared_model::interface::permissions::Role::kGetDomainAccAst});
      auto query = TestQueryBuilder()
                       .creatorAccountId(account->accountId())
                       .getAccountAssets(account2->accountId())
                       .build();
      auto result = executeQuery(query);
      checkSuccessfulResult<shared_model::interface::AccountAssetResponse>(
          std::move(result), [this](const auto &cast_resp) {
            ASSERT_EQ(cast_resp.accountAssets()[0].accountId(),
                      account2->accountId());
            ASSERT_EQ(cast_resp.accountAssets()[0].assetId(), asset_id);
          });
    }

    /**
     * @given initialized storage, domain permission
     * @when get account assets of other user in the other domain
     * @then Return error
     */
    TEST_F(GetAccountAssetExecutorTest, InvalidDifferentDomain) {
      addPerms({shared_model::interface::permissions::Role::kGetDomainAccAst});
      auto query = TestQueryBuilder()
                       .creatorAccountId(account->accountId())
                       .getAccountAssets(another_account->accountId())
                       .build();
      auto result = executeQuery(query);
      checkStatefulError<shared_model::interface::StatefulFailedErrorResponse>(
          std::move(result), kNoPermissions);
    }

    /**
     * @given initialized storage, permission
     * @when get account assets of non existing account
     * @then Return error
     */
    TEST_F(GetAccountAssetExecutorTest, DISABLED_InvalidNoAccount) {
      addPerms({shared_model::interface::permissions::Role::kGetAllAccAst});
      auto query = TestQueryBuilder()
                       .creatorAccountId(account->accountId())
                       .getAccountAssets("some@domain")
                       .build();
      auto result = executeQuery(query);
      checkStatefulError<shared_model::interface::NoAccountAssetsErrorResponse>(
          std::move(result), kNoStatefulError);
    }

    class GetAccountDetailExecutorTest : public QueryExecutorTest {
     public:
      void SetUp() override {
        QueryExecutorTest::SetUp();

        account2 = clone(TestAccountBuilder()
                             .domainId(domain->domainId())
                             .accountId("id2@" + domain->domainId())
                             .quorum(1)
                             .jsonData("{\"id@domain\": {\"key\": \"value\", "
                                       "\"key2\": \"value2\"},"
                                       " \"id2@domain\": {\"key\": \"value\", "
                                       "\"key2\": \"value2\"}}")
                             .build());
        auto pubkey2 =
            std::make_unique<shared_model::interface::types::PubkeyType>(
                std::string('2', 32));
        ASSERT_TRUE(
            val(execute(buildCommand(TestTransactionBuilder().createAccount(
                            "id2", domain->domainId(), *pubkey2)),
                        true)));

        ASSERT_TRUE(
            val(execute(buildCommand(TestTransactionBuilder().createAsset(
                            "coin", domain->domainId(), 1)),
                        true)));

        ASSERT_TRUE(
            val(execute(buildCommand(TestTransactionBuilder().setAccountDetail(
                            account2->accountId(), "key", "value")),
                        true,
                        account->accountId())));
        ASSERT_TRUE(
            val(execute(buildCommand(TestTransactionBuilder().setAccountDetail(
                            account2->accountId(), "key2", "value2")),
                        true,
                        account->accountId())));
        ASSERT_TRUE(
            val(execute(buildCommand(TestTransactionBuilder().setAccountDetail(
                            account2->accountId(), "key", "value")),
                        true,
                        account2->accountId())));
        ASSERT_TRUE(
            val(execute(buildCommand(TestTransactionBuilder().setAccountDetail(
                            account2->accountId(), "key2", "value2")),
                        true,
                        account2->accountId())));
      }

      std::unique_ptr<shared_model::interface::Account> account2;
    };

    /**
     * @given initialized storage, permission to his/her account
     * @when get account detail
     * @then Return account detail
     */
    TEST_F(GetAccountDetailExecutorTest, ValidMyAccount) {
      addPerms({shared_model::interface::permissions::Role::kGetMyAccDetail});
      auto query = TestQueryBuilder()
                       .creatorAccountId(account->accountId())
                       .getAccountDetail(account->accountId())
                       .build();
      auto result = executeQuery(query);
      checkSuccessfulResult<shared_model::interface::AccountDetailResponse>(
          std::move(result),
          [](const auto &cast_resp) { ASSERT_EQ(cast_resp.detail(), "{}"); });
    }

    /**
     * @given initialized storage, global permission
     * @when get account detail of other user
     * @then Return account detail
     */
    TEST_F(GetAccountDetailExecutorTest, ValidAllAccounts) {
      addPerms({shared_model::interface::permissions::Role::kGetAllAccDetail});
      auto query = TestQueryBuilder()
                       .creatorAccountId(account->accountId())
                       .getAccountDetail(account2->accountId())
                       .build();
      auto result = executeQuery(query);
      checkSuccessfulResult<shared_model::interface::AccountDetailResponse>(
          std::move(result), [this](const auto &cast_resp) {
            ASSERT_EQ(cast_resp.detail(), account2->jsonData());
          });
    }

    /**
     * @given initialized storage, domain permission
     * @when get account detail of other user in the same domain
     * @then Return account detail
     */
    TEST_F(GetAccountDetailExecutorTest, ValidDomainAccount) {
      addPerms(
          {shared_model::interface::permissions::Role::kGetDomainAccDetail});
      auto query = TestQueryBuilder()
                       .creatorAccountId(account->accountId())
                       .getAccountDetail(account2->accountId())
                       .build();
      auto result = executeQuery(query);
      checkSuccessfulResult<shared_model::interface::AccountDetailResponse>(
          std::move(result), [this](const auto &cast_resp) {
            ASSERT_EQ(cast_resp.detail(), account2->jsonData());
          });
    }

    /**
     * @given initialized storage, domain permission
     * @when get account detail of other user in the other domain
     * @then Return error
     */
    TEST_F(GetAccountDetailExecutorTest, InvalidDifferentDomain) {
      addPerms(
          {shared_model::interface::permissions::Role::kGetDomainAccDetail});
      auto query = TestQueryBuilder()
                       .creatorAccountId(account->accountId())
                       .getAccountDetail(another_account->accountId())
                       .build();
      auto result = executeQuery(query);
      checkStatefulError<shared_model::interface::StatefulFailedErrorResponse>(
          std::move(result), kNoPermissions);
    }

    /**
     * @given initialized storage, permission
     * @when get account detail of non existing account
     * @then Return error
     */
    TEST_F(GetAccountDetailExecutorTest, InvalidNoAccount) {
      addPerms({shared_model::interface::permissions::Role::kGetAllAccDetail});
      auto query = TestQueryBuilder()
                       .creatorAccountId(account->accountId())
                       .getAccountDetail("some@domain")
                       .build();
      auto result = executeQuery(query);
      checkStatefulError<shared_model::interface::NoAccountDetailErrorResponse>(
          std::move(result), kNoStatefulError);
    }

    /**
     * @given details, inserted into one account by two writers, with one of the
     * keys repeated
     * @when performing query to retrieve details under this key
     * @then getAccountDetail will return details from both writers under the
     * specified key
     */
    TEST_F(GetAccountDetailExecutorTest, ValidKey) {
      addPerms({shared_model::interface::permissions::Role::kGetAllAccDetail});
      auto query = TestQueryBuilder()
                       .creatorAccountId(account->accountId())
                       .getAccountDetail(account2->accountId(), "key")
                       .build();
      auto result = executeQuery(query);
      checkSuccessfulResult<shared_model::interface::AccountDetailResponse>(
          std::move(result), [](const auto &cast_resp) {
            ASSERT_EQ(cast_resp.detail(),
                      R"({ "id@domain" : {"key" : "value"}, )"
                      R"("id2@domain" : {"key" : "value"} })");
          });
    }

    /**
     * @given details, inserted into one account by two writers
     * @when performing query to retrieve details, added by one of the writers
     * @then getAccountDetail will return only details, added by the specified
     * writer
     */
    TEST_F(GetAccountDetailExecutorTest, ValidWriter) {
      addPerms({shared_model::interface::permissions::Role::kGetAllAccDetail});
      auto query =
          TestQueryBuilder()
              .creatorAccountId(account->accountId())
              .getAccountDetail(account2->accountId(), "", account->accountId())
              .build();
      auto result = executeQuery(query);
      checkSuccessfulResult<shared_model::interface::AccountDetailResponse>(
          std::move(result), [](const auto &cast_resp) {
            ASSERT_EQ(cast_resp.detail(),
                      R"({"id@domain" : {"key": "value", "key2": "value2"}})");
          });
    }

    /**
     * @given details, inserted into one account by two writers, with one of the
     * keys repeated
     * @when performing query to retrieve details under this key and added by
     * one of the writers
     * @then getAccountDetail will return only details, which are under the
     * specified key and added by the specified writer
     */
    TEST_F(GetAccountDetailExecutorTest, ValidKeyWriter) {
      addPerms({shared_model::interface::permissions::Role::kGetAllAccDetail});
      auto query = TestQueryBuilder()
                       .creatorAccountId(account->accountId())
                       .getAccountDetail(
                           account2->accountId(), "key", account->accountId())
                       .build();
      auto result = executeQuery(query);
      checkSuccessfulResult<shared_model::interface::AccountDetailResponse>(
          std::move(result), [](const auto &cast_resp) {
            ASSERT_EQ(cast_resp.detail(),
                      R"({"id@domain" : {"key" : "value"}})");
          });
    }

    class GetRolesExecutorTest : public QueryExecutorTest {
     public:
      void SetUp() override {
        QueryExecutorTest::SetUp();
      }
    };

    /**
     * @given initialized storage, permission to read all roles
     * @when get system roles
     * @then Return roles
     */
    TEST_F(GetRolesExecutorTest, Valid) {
      addPerms({shared_model::interface::permissions::Role::kGetRoles});
      auto query = TestQueryBuilder()
                       .creatorAccountId(account->accountId())
                       .getRoles()
                       .build();
      auto result = executeQuery(query);
      checkSuccessfulResult<shared_model::interface::RolesResponse>(
          std::move(result), [](const auto &cast_resp) {
            ASSERT_EQ(cast_resp.roles().size(), 2);
            ASSERT_EQ(cast_resp.roles()[0], "role");
            ASSERT_EQ(cast_resp.roles()[1], "perms");
          });
    }

    /**
     * @given initialized storage, no permission to read all roles
     * @when get system roles
     * @then Return Error
     */
    TEST_F(GetRolesExecutorTest, Invalid) {
      auto query = TestQueryBuilder()
                       .creatorAccountId(account->accountId())
                       .getRoles()
                       .build();
      auto result = executeQuery(query);
      checkStatefulError<shared_model::interface::StatefulFailedErrorResponse>(
          std::move(result), kNoPermissions);
    }

    class GetRolePermsExecutorTest : public QueryExecutorTest {
     public:
      void SetUp() override {
        QueryExecutorTest::SetUp();
      }
    };

    /**
     * @given initialized storage, permission to read all roles
     * @when get role permissions
     * @then Return role permissions
     */
    TEST_F(GetRolePermsExecutorTest, Valid) {
      addPerms({shared_model::interface::permissions::Role::kGetRoles});
      auto query = TestQueryBuilder()
                       .creatorAccountId(account->accountId())
                       .getRolePermissions("perms")
                       .build();
      auto result = executeQuery(query);
      checkSuccessfulResult<shared_model::interface::RolePermissionsResponse>(
          std::move(result), [](const auto &cast_resp) {
            ASSERT_TRUE(cast_resp.rolePermissions().test(
                shared_model::interface::permissions::Role::kGetRoles));
          });
    }

    /**
     * @given initialized storage, permission to read all roles, role does not
     * exist
     * @when get role permissions
     * @then Return error
     */
    TEST_F(GetRolePermsExecutorTest, InvalidNoRole) {
      addPerms({shared_model::interface::permissions::Role::kGetRoles});
      auto query = TestQueryBuilder()
                       .creatorAccountId(account->accountId())
                       .getRolePermissions("some")
                       .build();
      auto result = executeQuery(query);
      checkStatefulError<shared_model::interface::NoRolesErrorResponse>(
          std::move(result), kNoStatefulError);
    }

    /**
     * @given initialized storage, no permission to read all roles
     * @when get role permissions
     * @then Return error
     */
    TEST_F(GetRolePermsExecutorTest, Invalid) {
      auto query = TestQueryBuilder()
                       .creatorAccountId(account->accountId())
                       .getRolePermissions("role")
                       .build();
      auto result = executeQuery(query);
      checkStatefulError<shared_model::interface::StatefulFailedErrorResponse>(
          std::move(result), kNoPermissions);
    }

    class GetAssetInfoExecutorTest : public QueryExecutorTest {
     public:
      void SetUp() override {
        QueryExecutorTest::SetUp();
      }

      void createAsset() {
        ASSERT_TRUE(
            val(execute(buildCommand(TestTransactionBuilder().createAsset(
                            "coin", domain->domainId(), 1)),
                        true)));
      }
      const std::string asset_id = "coin#domain";
    };

    /**
     * @given initialized storage, permission to read all system assets
     * @when get asset info
     * @then Return asset
     */
    TEST_F(GetAssetInfoExecutorTest, Valid) {
      addPerms({shared_model::interface::permissions::Role::kReadAssets});
      createAsset();
      auto query = TestQueryBuilder()
                       .creatorAccountId(account->accountId())
                       .getAssetInfo(asset_id)
                       .build();
      auto result = executeQuery(query);
      checkSuccessfulResult<shared_model::interface::AssetResponse>(
          std::move(result), [this](const auto &cast_resp) {
            ASSERT_EQ(cast_resp.asset().assetId(), asset_id);
            ASSERT_EQ(cast_resp.asset().domainId(), domain->domainId());
            ASSERT_EQ(cast_resp.asset().precision(), 1);
          });
    }

    /**
     * @given initialized storage, all permissions
     * @when get asset info of non existing asset
     * @then Error
     */
    TEST_F(GetAssetInfoExecutorTest, InvalidNoAsset) {
      addPerms({shared_model::interface::permissions::Role::kReadAssets});
      auto query = TestQueryBuilder()
                       .creatorAccountId(account->accountId())
                       .getAssetInfo("some#domain")
                       .build();
      auto result = executeQuery(query);
      checkStatefulError<shared_model::interface::NoAssetErrorResponse>(
          std::move(result), kNoStatefulError);
    }

    /**
     * @given initialized storage, no permissions
     * @when get asset info
     * @then Error
     */
    TEST_F(GetAssetInfoExecutorTest, Invalid) {
      auto query = TestQueryBuilder()
                       .creatorAccountId(account->accountId())
                       .getAssetInfo(asset_id)
                       .build();
      auto result = executeQuery(query);
      checkStatefulError<shared_model::interface::StatefulFailedErrorResponse>(
          std::move(result), kNoPermissions);
    }

    class GetTransactionsExecutorTest : public QueryExecutorTest {
     public:
      void SetUp() override {
        QueryExecutorTest::SetUp();
        std::string block_store_dir = "/tmp/block_store";
        auto block_converter =
            std::make_shared<shared_model::proto::ProtoBlockJsonConverter>();
        auto factory =
            std::make_shared<shared_model::proto::ProtoCommonObjectsFactory<
                shared_model::validation::FieldValidator>>();
        auto block_store = FlatFile::create(block_store_dir);
        ASSERT_TRUE(block_store);
        this->block_store = std::move(block_store.get());

        auto pubkey2 =
            std::make_unique<shared_model::interface::types::PubkeyType>(
                std::string('2', 32));
        ASSERT_TRUE(
            val(execute(buildCommand(TestTransactionBuilder().createAccount(
                            "id2", domain->domainId(), *pubkey2)),
                        true)));
        ASSERT_TRUE(
            val(execute(buildCommand(TestTransactionBuilder().createAsset(
                            "coin", domain->domainId(), 1)),
                        true)));
      }

      /**
       * Apply block to given storage
       * @tparam S storage type
       * @param storage storage object
       * @param block to apply
       */
      template <typename S>
      void apply(S &&storage, const shared_model::interface::Block &block) {
        std::unique_ptr<MutableStorage> ms;
        auto storageResult = storage->createMutableStorage();
        storageResult.match(
            [&](iroha::expected::Value<std::unique_ptr<MutableStorage>>
                    &_storage) { ms = std::move(_storage.value); },
            [](iroha::expected::Error<std::string> &error) {
              FAIL() << "MutableStorage: " << error.error;
            });
        ms->apply(block);
        storage->commit(std::move(ms));
      }

      void commitBlocks() {
        auto fake_hash = shared_model::crypto::Hash(zero_string);
        auto fake_pubkey = shared_model::crypto::PublicKey(zero_string);

        std::vector<shared_model::proto::Transaction> txs1;
        txs1.push_back(TestTransactionBuilder()
                           .creatorAccountId(account->accountId())
                           .createRole("user", {})
                           .build());
        txs1.push_back(TestTransactionBuilder()
                           .creatorAccountId(account->accountId())
                           .addAssetQuantity(asset_id, "2.0")
                           .transferAsset(account->accountId(),
                                          account2->accountId(),
                                          asset_id,
                                          "",
                                          "1.0")
                           .build());
        txs1.push_back(TestTransactionBuilder()
                           .creatorAccountId(account2->accountId())
                           .createRole("user2", {})
                           .build());

        auto block1 = TestBlockBuilder()
                          .transactions(txs1)
                          .height(1)
                          .prevHash(fake_hash)
                          .build();

        apply(storage, block1);

        std::vector<shared_model::proto::Transaction> txs2;
        txs2.push_back(TestTransactionBuilder()
                           .creatorAccountId(account2->accountId())
                           .transferAsset(account->accountId(),
                                          account2->accountId(),
                                          asset_id,
                                          "",
                                          "1.0")
                           .build());
        txs2.push_back(TestTransactionBuilder()
                           .creatorAccountId(account->accountId())
                           .createRole("user3", {})
                           .build());

        auto block2 = TestBlockBuilder()
                          .transactions(txs2)
                          .height(2)
                          .prevHash(block1.hash())
                          .build();

        apply(storage, block2);

        hash1 = txs1.at(0).hash();
        hash2 = txs1.at(1).hash();
        hash3 = txs2.at(0).hash();
      }

      shared_model::crypto::Hash fake_hash{zero_string};
      shared_model::crypto::PublicKey fake_pubkey{zero_string};
      shared_model::crypto::Hash hash1;
      shared_model::crypto::Hash hash2;
      shared_model::crypto::Hash hash3;
    };


    template <typename QueryTxPaginationTest>
    class GetPagedTransactionsExecutorTest
        : public GetTransactionsExecutorTest {
     protected:
      using Impl = QueryTxPaginationTest;

      // create valid transactions and commit them
      void createTransactionsAndCommit(size_t transactions_amount) {
        addPerms(Impl::getUserPermissions());

        auto initial_txs = Impl::makeInitialTransactions(transactions_amount);
        auto target_txs = Impl::makeTargetTransactions(transactions_amount);

        tx_hashes_.reserve(target_txs.size());
        initial_txs.reserve(initial_txs.size() + target_txs.size());
        for (auto &tx : target_txs) {
          tx_hashes_.emplace_back(tx.hash());
          initial_txs.emplace_back(std::move(tx));
        }

        auto block = TestBlockBuilder()
                         .transactions(initial_txs)
                         .height(1)
                         .prevHash(fake_hash)
                         .build();

        apply(storage, block);
      }

      auto queryPage(
          types::TransactionsNumberType page_size,
          const boost::optional<types::HashType> &first_hash = boost::none) {
        auto query = Impl::makeQuery(page_size, first_hash);
        return executeQuery(query);
      }

      /**
       * Check the transactions pagination response compliance to general rules:
       * - total transactions number is equal to the number of target
       * transactions
       * - the number of transactions in response is equal to the requested
       * amount if there are enough, otherwie equal to the available amount
       * - the returned transactions' and the target transactions' hashes match
       * - next transaction hash in response is unset if the last transaction is
       * in the response, otherwise it matches the next target transaction hash
       */
      void generalTransactionsPageResponseCheck(
          const TransactionsPageResponse &tx_page_response,
          types::TransactionsNumberType page_size,
          const boost::optional<types::HashType> &first_hash =
              boost::none) const {
        EXPECT_EQ(tx_page_response.allTransactionsSize(), tx_hashes_.size())
            << "Wrong `total transactions' number.";
        auto resp_tx_hashes = tx_page_response.transactions()
            | boost::adaptors::transformed(
                                  [](const auto &tx) { return tx.hash(); });
        const auto page_start = first_hash
            ? std::find(tx_hashes_.cbegin(), tx_hashes_.cend(), *first_hash)
            : tx_hashes_.cbegin();
        if (first_hash and page_start == tx_hashes_.cend()) {
          // Should never reach here as a non-existing first_hash in the
          // pagination metadata must cause an error query response instead of
          // transaction page response. If we get here, it is a problem of wrong
          // test logic.
          BOOST_THROW_EXCEPTION(
              std::runtime_error("Checking response that does not match "
                                 "the provided query pagination data."));
          return;
        }
        const auto expected_txs_amount =
            std::min<size_t>(page_size, tx_hashes_.cend() - page_start);
        const auto response_txs_amount = boost::size(resp_tx_hashes);
        EXPECT_EQ(response_txs_amount, expected_txs_amount)
            << "Wrong number of transactions returned.";
        auto expected_hash = page_start;
        auto response_hash = resp_tx_hashes.begin();
        const auto page_end =
            page_start + std::min(response_txs_amount, expected_txs_amount);
        while (expected_hash != page_end) {
          EXPECT_EQ(*expected_hash++, *response_hash++)
              << "Wrong transaction returned.";
        }
        if (page_end == tx_hashes_.cend()) {
          EXPECT_EQ(tx_page_response.nextTxHash(), boost::none)
              << "Next transaction hash value must be unset.";
        } else {
          EXPECT_TRUE(tx_page_response.nextTxHash());
          if (tx_page_response.nextTxHash()) {
            EXPECT_EQ(*tx_page_response.nextTxHash(), *page_end)
                << "Wrong next transaction hash value.";
          }
        }
      }

      std::vector<types::HashType> tx_hashes_;
    };

    struct GetAccountTxPaginationImpl {
      static std::initializer_list<permissions::Role> getUserPermissions() {
        return {permissions::Role::kSetDetail, permissions::Role::kGetMyAccTxs};
      }

      static std::vector<shared_model::proto::Transaction>
      makeInitialTransactions(size_t transactions_amount) {
        return {};
      }

      static auto makeTargetTransactions(size_t transactions_amount) {
        std::vector<shared_model::proto::Transaction> transactions;
        transactions.reserve(transactions_amount);
        for (size_t i = 0; i < transactions_amount; ++i) {
          transactions.emplace_back(
              TestTransactionBuilder()
                  .creatorAccountId(account->accountId())
                  .createdTime(iroha::time::now(std::chrono::milliseconds(i)))
                  .setAccountDetail(account->accountId(),
                                    "key_" + std::to_string(i),
                                    "val_" + std::to_string(i))
                  .build());
        }
        return transactions;
      }

      static shared_model::proto::Query makeQuery(
          types::TransactionsNumberType page_size,
          const boost::optional<types::HashType> &first_hash = boost::none) {
        return TestQueryBuilder()
            .creatorAccountId(account->accountId())
            .createdTime(iroha::time::now())
            .getAccountTransactions(account->accountId(), page_size, first_hash)
            .build();
      }
    };

    template <typename T>
    static std::string assetAmount(T mantissa, types::PrecisionType precision) {
      std::stringstream ss;
      ss << std::setprecision(precision) << mantissa;
      return ss.str();
    }

    struct GetAccountAssetTxPaginationImpl {
      static std::initializer_list<permissions::Role> getUserPermissions() {
        return {permissions::Role::kReceive,
                permissions::Role::kGetMyAccAstTxs};
      }

      static std::vector<shared_model::proto::Transaction>
      makeInitialTransactions(size_t transactions_amount) {
        return {
            TestTransactionBuilder()
                .creatorAccountId(account->accountId())
                .createdTime(iroha::time::now())
                .addAssetQuantity(
                    asset_id, assetAmount(transactions_amount, kAssetPrecision))
                .build()};
      }

      static auto makeTargetTransactions(size_t transactions_amount) {
        std::vector<shared_model::proto::Transaction> transactions;
        transactions.reserve(transactions_amount);
        for (size_t i = 0; i < transactions_amount; ++i) {
          transactions.emplace_back(
              TestTransactionBuilder()
                  .creatorAccountId(account->accountId())
                  .createdTime(iroha::time::now(std::chrono::milliseconds(i)))
                  .transferAsset(account->accountId(),
                                 account2->accountId(),
                                 asset_id,
                                 "tx #" + std::to_string(i),
                                 assetAmount(1, kAssetPrecision))
                  .build());
        }
        return transactions;
      }

      static shared_model::proto::Query makeQuery(
          types::TransactionsNumberType page_size,
          const boost::optional<types::HashType> &first_hash = boost::none) {
        return TestQueryBuilder()
            .creatorAccountId(account->accountId())
            .createdTime(iroha::time::now())
            .getAccountAssetTransactions(
                account->accountId(), asset_id, page_size, first_hash)
            .build();
      }
    };

    using GetAccountTransactionsExecutorTest =
        GetPagedTransactionsExecutorTest<GetAccountTxPaginationImpl>;

    /**
     * @given initialized storage, permission to his/her account
     * @when get account transactions
     * @then Return account transactions of user
     */
    TEST_F(GetAccountTransactionsExecutorTest, ValidMyAccount) {
      addPerms({shared_model::interface::permissions::Role::kGetMyAccTxs});

      commitBlocks();

      auto query =
          TestQueryBuilder()
              .creatorAccountId(account->accountId())
              .getAccountTransactions(account->accountId(), kTxPageSize)
              .build();
      auto result = executeQuery(query);
<<<<<<< HEAD
      ASSERT_NO_THROW({
        const auto &cast_resp = getRef<TransactionsPageResponse>(result->get());
        EXPECT_EQ(cast_resp.transactions().size(), 3);
        for (const auto &tx : cast_resp.transactions()) {
          static size_t i = 0;
          EXPECT_EQ(account->accountId(), tx.creatorAccountId())
              << tx.toString() << " ~~ " << i;
          ++i;
        }
      });
=======
      checkSuccessfulResult<shared_model::interface::TransactionsResponse>(
          std::move(result), [this](const auto &cast_resp) {
            ASSERT_EQ(cast_resp.transactions().size(), 3);
            for (const auto &tx : cast_resp.transactions()) {
              static size_t i = 0;
              EXPECT_EQ(account->accountId(), tx.creatorAccountId())
                  << tx.toString() << " ~~ " << i;
              ++i;
            }
          });
>>>>>>> 74296b7e
    }

    /**
     * @given initialized storage, global permission
     * @when get account transactions of other user
     * @then Return account transactions
     */
    TEST_F(GetAccountTransactionsExecutorTest, ValidAllAccounts) {
      addPerms({shared_model::interface::permissions::Role::kGetAllAccTxs});

      commitBlocks();

      auto query =
          TestQueryBuilder()
              .creatorAccountId(account->accountId())
              .getAccountTransactions(account2->accountId(), kTxPageSize)
              .build();
      auto result = executeQuery(query);
<<<<<<< HEAD
      ASSERT_NO_THROW({
        const auto &cast_resp = getRef<TransactionsPageResponse>(result->get());
        EXPECT_EQ(cast_resp.transactions().size(), 2);
        for (const auto &tx : cast_resp.transactions()) {
          EXPECT_EQ(account2->accountId(), tx.creatorAccountId())
              << tx.toString();
        }
      });
=======
      checkSuccessfulResult<shared_model::interface::TransactionsResponse>(
          std::move(result), [this](const auto &cast_resp) {
            ASSERT_EQ(cast_resp.transactions().size(), 2);
            for (const auto &tx : cast_resp.transactions()) {
              EXPECT_EQ(account2->accountId(), tx.creatorAccountId())
                  << tx.toString();
            }
          });
>>>>>>> 74296b7e
    }

    /**
     * @given initialized storage, domain permission
     * @when get account transactions of other user in the same domain
     * @then Return account transactions
     */
    TEST_F(GetAccountTransactionsExecutorTest, ValidDomainAccount) {
      addPerms({shared_model::interface::permissions::Role::kGetDomainAccTxs});

      commitBlocks();

      auto query =
          TestQueryBuilder()
              .creatorAccountId(account->accountId())
              .getAccountTransactions(account2->accountId(), kTxPageSize)
              .build();
      auto result = executeQuery(query);
<<<<<<< HEAD
      ASSERT_NO_THROW({
        const auto &cast_resp = getRef<TransactionsPageResponse>(result->get());
        EXPECT_EQ(cast_resp.transactions().size(), 2);
        for (const auto &tx : cast_resp.transactions()) {
          EXPECT_EQ(account2->accountId(), tx.creatorAccountId())
              << tx.toString();
        }
      });
=======
      checkSuccessfulResult<shared_model::interface::TransactionsResponse>(
          std::move(result), [this](const auto &cast_resp) {
            ASSERT_EQ(cast_resp.transactions().size(), 2);
            for (const auto &tx : cast_resp.transactions()) {
              EXPECT_EQ(account2->accountId(), tx.creatorAccountId())
                  << tx.toString();
            }
          });
>>>>>>> 74296b7e
    }

    /**
     * @given initialized storage, domain permission
     * @when get account transactions of other user in the other domain
     * @then Return error
     */
    TEST_F(GetAccountTransactionsExecutorTest, InvalidDifferentDomain) {
      addPerms({shared_model::interface::permissions::Role::kGetDomainAccTxs});
      auto query =
          TestQueryBuilder()
              .creatorAccountId(account->accountId())
              .getAccountTransactions(another_account->accountId(), kTxPageSize)
              .build();
      auto result = executeQuery(query);
      checkStatefulError<shared_model::interface::StatefulFailedErrorResponse>(
          std::move(result), kNoPermissions);
    }

    /**
     * @given initialized storage, permission
     * @when get account transactions of non existing account
     * @then Return empty account transactions
     */
    TEST_F(GetAccountTransactionsExecutorTest, DISABLED_InvalidNoAccount) {
      addPerms({shared_model::interface::permissions::Role::kGetAllAccTxs});

      auto query = TestQueryBuilder()
                       .creatorAccountId(account->accountId())
                       .getAccountTransactions("some@domain", kTxPageSize)
                       .build();
      auto result = executeQuery(query);
      checkStatefulError<shared_model::interface::StatefulFailedErrorResponse>(
          std::move(result), kNoStatefulError);
    }

    // ------------------------/ tx pagination tests \----------------------- //

    using QueryTxPaginationTestingTypes =
        ::testing::Types<GetAccountTxPaginationImpl,
                         GetAccountAssetTxPaginationImpl>;
    TYPED_TEST_CASE(GetPagedTransactionsExecutorTest,
                    QueryTxPaginationTestingTypes);

    static const TransactionsPageResponse &getTransactionsPageResponse(
        const std::unique_ptr<QueryResponse> &query_response) {
      boost::optional<const TransactionsPageResponse &> tx_page_response;
      EXPECT_NO_THROW({
        tx_page_response =
            boost::get<const TransactionsPageResponse &>(query_response->get());
      }) << "Wrong query response!";
      BOOST_VERIFY(tx_page_response);
      return *tx_page_response;
    }

    /**
     * @given initialized storage, user has 3 transactions committed
     * @when query contains second transaction as a starting
     * hash @and 2 transactions page size
     * @then response contains exactly 2 transaction
     * @and list of transactions starts from second transaction
     * @and next transaction hash is not present
     */
    TYPED_TEST(GetPagedTransactionsExecutorTest, ValidPagination) {
      this->createTransactionsAndCommit(3);
      auto &hash = this->tx_hashes_.at(1);
      auto size = 2;
      auto query_response = this->queryPage(size, hash);
      auto &tx_page_response = getTransactionsPageResponse(query_response);

      EXPECT_EQ(tx_page_response.transactions().begin()->hash(), hash);
      EXPECT_FALSE(tx_page_response.nextTxHash());
      this->generalTransactionsPageResponseCheck(tx_page_response, size, hash);
    }

    /**
     * @given initialized storage, user has 3 transactions committed
     * @when query contains 2 transactions page size without starting hash
     * @then response contains exactly 2 transactions
     * @and starts from the first one
     * @and next transaction hash is equal to last committed transaction
     * @and total number of transactions equal to 3
     */
    TYPED_TEST(GetPagedTransactionsExecutorTest, ValidPaginationNoHash) {
      this->createTransactionsAndCommit(3);
      auto size = 2;
      auto query_response = this->queryPage(size);
      auto &tx_page_response = getTransactionsPageResponse(query_response);

      EXPECT_EQ(tx_page_response.transactions().begin()->hash(),
                this->tx_hashes_.at(0));
      ASSERT_TRUE(tx_page_response.nextTxHash());
      this->generalTransactionsPageResponseCheck(tx_page_response, size);
    }

    /**
     * @given initialized storage, user has 3 transactions committed
     * @when query contains 10 page size
     * @then response contains only 3 committed transactions
     */
    TYPED_TEST(GetPagedTransactionsExecutorTest,
               PaginationPageBiggerThanTotal) {
      this->createTransactionsAndCommit(3);
      auto size = 10;
      auto query_response = this->queryPage(size);
      auto &tx_page_response = getTransactionsPageResponse(query_response);

      this->generalTransactionsPageResponseCheck(tx_page_response, size);
    }

    /**
     * @given initialized storage, user has 3 transactions committed
     * @when query contains non-existent starting hash
     * @then error response is returned
     */
    TYPED_TEST(GetPagedTransactionsExecutorTest, InvalidHashInPagination) {
      this->createTransactionsAndCommit(3);
      auto size = 2;
      char unknown_hash_string[kHashLength];
      zero_string.copy(unknown_hash_string, kHashLength);
      std::strcpy(unknown_hash_string, "no such hash!");
      auto query_response =
          this->queryPage(size, types::HashType(unknown_hash_string));

      ASSERT_TRUE(checkForQueryError<StatefulFailedErrorResponse>(
          query_response->get()));
    }

    /**
     * @given initialized storage, user has no committed transactions
     * @when query contains 2 transactions page size
     * @then response does not contain any transactions
     * @and total size is 0
     * @and next hash is not present
     */
    TYPED_TEST(GetPagedTransactionsExecutorTest, PaginationNoTransactions) {
      this->createTransactionsAndCommit(0);
      auto size = 2;
      auto query_response = this->queryPage(size);
      auto &tx_page_response = getTransactionsPageResponse(query_response);

      this->generalTransactionsPageResponseCheck(tx_page_response, size);
    }

    // --------------------\ end of tx pagination tests /-------------------- //

    class GetTransactionsHashExecutorTest : public GetTransactionsExecutorTest {
    };

    /**
     * @given initialized storage, global permission
     * @when get transactions of other user
     * @then Return transactions
     */
    TEST_F(GetTransactionsHashExecutorTest, ValidAllAccounts) {
      addPerms({shared_model::interface::permissions::Role::kGetAllTxs});

      commitBlocks();

      std::vector<decltype(hash3)> hashes;
      hashes.push_back(hash3);

      auto query = TestQueryBuilder()
                       .creatorAccountId(account->accountId())
                       .getTransactions(hashes)
                       .build();
      auto result = executeQuery(query);
      checkSuccessfulResult<shared_model::interface::TransactionsResponse>(
          std::move(result), [this](const auto &cast_resp) {
            ASSERT_EQ(cast_resp.transactions().size(), 1);
            ASSERT_EQ(cast_resp.transactions()[0].hash(), hash3);
          });
    }

    /**
     * @given initialized storage, permission to his/her account
     * @when get transactions
     * @then Return transactions of user
     */
    TEST_F(GetTransactionsHashExecutorTest, ValidMyAccount) {
      addPerms({shared_model::interface::permissions::Role::kGetMyTxs});

      commitBlocks();

      std::vector<decltype(hash1)> hashes;
      hashes.push_back(hash1);
      hashes.push_back(hash2);
      hashes.push_back(hash3);

      auto query = TestQueryBuilder()
                       .creatorAccountId(account->accountId())
                       .getTransactions(hashes)
                       .build();
      auto result = executeQuery(query);
      checkSuccessfulResult<shared_model::interface::TransactionsResponse>(
          std::move(result), [this](const auto &cast_resp) {
            ASSERT_EQ(cast_resp.transactions().size(), 2);
            ASSERT_EQ(cast_resp.transactions()[0].hash(), hash1);
            ASSERT_EQ(cast_resp.transactions()[1].hash(), hash2);
          });
    }

    using GetAccountAssetTransactionsExecutorTest =
        GetPagedTransactionsExecutorTest<GetAccountAssetTxPaginationImpl>;

    /**
     * @given initialized storage, permission to his/her account
     * @when get account asset transactions
     * @then Return account asset transactions of user
     */
    TEST_F(GetAccountAssetTransactionsExecutorTest, ValidMyAccount) {
      addPerms({shared_model::interface::permissions::Role::kGetMyAccAstTxs});

      commitBlocks();

      auto query = TestQueryBuilder()
                       .creatorAccountId(account->accountId())
                       .getAccountAssetTransactions(
                           account->accountId(), asset_id, kTxPageSize)
                       .build();
      auto result = executeQuery(query);
<<<<<<< HEAD
      ASSERT_NO_THROW({
        const auto &cast_resp = getRef<TransactionsPageResponse>(result->get());
        ASSERT_EQ(cast_resp.transactions().size(), 2);
        ASSERT_EQ(cast_resp.transactions()[0].hash(), hash2);
        ASSERT_EQ(cast_resp.transactions()[1].hash(), hash3);
      });
=======
      checkSuccessfulResult<shared_model::interface::TransactionsResponse>(
          std::move(result), [this](const auto &cast_resp) {
            ASSERT_EQ(cast_resp.transactions().size(), 2);
            ASSERT_EQ(cast_resp.transactions()[0].hash(), hash2);
            ASSERT_EQ(cast_resp.transactions()[1].hash(), hash3);
          });
>>>>>>> 74296b7e
    }

    /**
     * @given initialized storage, global permission
     * @when get account asset transactions of other user
     * @then Return account asset transactions
     */
    TEST_F(GetAccountAssetTransactionsExecutorTest, ValidAllAccounts) {
      addPerms({shared_model::interface::permissions::Role::kGetAllAccAstTxs});

      commitBlocks();

      auto query = TestQueryBuilder()
                       .creatorAccountId(account->accountId())
                       .getAccountAssetTransactions(
                           account2->accountId(), asset_id, kTxPageSize)
                       .build();
      auto result = executeQuery(query);
<<<<<<< HEAD
      ASSERT_NO_THROW({
        const auto &cast_resp = getRef<TransactionsPageResponse>(result->get());
        ASSERT_EQ(cast_resp.transactions().size(), 2);
        ASSERT_EQ(cast_resp.transactions()[0].hash(), hash2);
        ASSERT_EQ(cast_resp.transactions()[1].hash(), hash3);
      });
=======
      checkSuccessfulResult<shared_model::interface::TransactionsResponse>(
          std::move(result), [this](const auto &cast_resp) {
            ASSERT_EQ(cast_resp.transactions().size(), 2);
            ASSERT_EQ(cast_resp.transactions()[0].hash(), hash2);
            ASSERT_EQ(cast_resp.transactions()[1].hash(), hash3);
          });
>>>>>>> 74296b7e
    }

    /**
     * @given initialized storage, domain permission
     * @when get account asset transactions of other user in the same domain
     * @then Return account asset transactions
     */
    TEST_F(GetAccountAssetTransactionsExecutorTest, ValidDomainAccount) {
      addPerms(
          {shared_model::interface::permissions::Role::kGetDomainAccAstTxs});

      commitBlocks();

      auto query = TestQueryBuilder()
                       .creatorAccountId(account->accountId())
                       .getAccountAssetTransactions(
                           account2->accountId(), asset_id, kTxPageSize)
                       .build();
      auto result = executeQuery(query);
<<<<<<< HEAD
      ASSERT_NO_THROW({
        const auto &cast_resp = getRef<TransactionsPageResponse>(result->get());
        ASSERT_EQ(cast_resp.transactions().size(), 2);
        ASSERT_EQ(cast_resp.transactions()[0].hash(), hash2);
        ASSERT_EQ(cast_resp.transactions()[1].hash(), hash3);
      });
=======
      checkSuccessfulResult<shared_model::interface::TransactionsResponse>(
          std::move(result), [this](const auto &cast_resp) {
            ASSERT_EQ(cast_resp.transactions().size(), 2);
            ASSERT_EQ(cast_resp.transactions()[0].hash(), hash2);
            ASSERT_EQ(cast_resp.transactions()[1].hash(), hash3);
          });
>>>>>>> 74296b7e
    }

    /**
     * @given initialized storage, domain permission
     * @when get account asset transactions of other user in the other domain
     * @then Return error
     */
    TEST_F(GetAccountAssetTransactionsExecutorTest, InvalidDifferentDomain) {
      addPerms(
          {shared_model::interface::permissions::Role::kGetDomainAccAstTxs});

      auto query =
          TestQueryBuilder()
              .creatorAccountId(account->accountId())
              .getAccountTransactions(another_account->accountId(), kTxPageSize)
              .build();
      auto result = executeQuery(query);
      checkStatefulError<shared_model::interface::StatefulFailedErrorResponse>(
          std::move(result), kNoPermissions);
    }

    /**
     * @given initialized storage
     * @when get pending transactions
     * @then pending txs storage will be requested for query creator account
     */
    TEST_F(QueryExecutorTest, TransactionsStorageIsAccessed) {
      auto query = TestQueryBuilder()
                       .creatorAccountId(account->accountId())
                       .getPendingTransactions()
                       .build();

      EXPECT_CALL(*pending_txs_storage,
                  getPendingTransactions(account->accountId()))
          .Times(1);

      executeQuery(query);
    }

  }  // namespace ametsuchi
}  // namespace iroha<|MERGE_RESOLUTION|>--- conflicted
+++ resolved
@@ -19,12 +19,8 @@
 #include "backend/protobuf/proto_query_response_factory.hpp"
 #include "datetime/time.hpp"
 #include "framework/result_fixture.hpp"
-<<<<<<< HEAD
-#include "framework/specified_visitor.hpp"
 #include "interfaces/common_objects/types.hpp"
 #include "interfaces/permissions.hpp"
-=======
->>>>>>> 74296b7e
 #include "interfaces/query_responses/account_asset_response.hpp"
 #include "interfaces/query_responses/account_detail_response.hpp"
 #include "interfaces/query_responses/account_response.hpp"
@@ -219,14 +215,14 @@
                         true)));
       }
 
-<<<<<<< HEAD
-=======
       // TODO [IR-1816] Akvinikym 06.12.18: remove these constants after
       // introducing a uniform way to use them in code
       static constexpr shared_model::interface::ErrorQueryResponse::
           ErrorCodeType kNoStatefulError = 0;
       static constexpr shared_model::interface::ErrorQueryResponse::
           ErrorCodeType kNoPermissions = 2;
+      static constexpr shared_model::interface::ErrorQueryResponse::
+          ErrorCodeType kInvalidPagination = 4;
 
       /**
        * Check that query response meets defined requirements
@@ -270,7 +266,6 @@
       }
 
       std::string role = "role";
->>>>>>> 74296b7e
       shared_model::interface::RolePermissionSet role_permissions;
       shared_model::interface::permissions::Grantable grantable_permission;
       std::unique_ptr<shared_model::interface::Account> another_account;
@@ -365,7 +360,7 @@
                        .build();
       auto result = executeQuery(query);
       checkSuccessfulResult<shared_model::interface::AccountResponse>(
-          std::move(result), [this](const auto &cast_resp) {
+          std::move(result), [](const auto &cast_resp) {
             ASSERT_EQ(cast_resp.account().accountId(), account->accountId());
           });
     }
@@ -1176,7 +1171,6 @@
       shared_model::crypto::Hash hash2;
       shared_model::crypto::Hash hash3;
     };
-
 
     template <typename QueryTxPaginationTest>
     class GetPagedTransactionsExecutorTest
@@ -1385,20 +1379,8 @@
               .getAccountTransactions(account->accountId(), kTxPageSize)
               .build();
       auto result = executeQuery(query);
-<<<<<<< HEAD
-      ASSERT_NO_THROW({
-        const auto &cast_resp = getRef<TransactionsPageResponse>(result->get());
-        EXPECT_EQ(cast_resp.transactions().size(), 3);
-        for (const auto &tx : cast_resp.transactions()) {
-          static size_t i = 0;
-          EXPECT_EQ(account->accountId(), tx.creatorAccountId())
-              << tx.toString() << " ~~ " << i;
-          ++i;
-        }
-      });
-=======
-      checkSuccessfulResult<shared_model::interface::TransactionsResponse>(
-          std::move(result), [this](const auto &cast_resp) {
+      checkSuccessfulResult<shared_model::interface::TransactionsPageResponse>(
+          std::move(result), [](const auto &cast_resp) {
             ASSERT_EQ(cast_resp.transactions().size(), 3);
             for (const auto &tx : cast_resp.transactions()) {
               static size_t i = 0;
@@ -1407,7 +1389,6 @@
               ++i;
             }
           });
->>>>>>> 74296b7e
     }
 
     /**
@@ -1426,25 +1407,14 @@
               .getAccountTransactions(account2->accountId(), kTxPageSize)
               .build();
       auto result = executeQuery(query);
-<<<<<<< HEAD
-      ASSERT_NO_THROW({
-        const auto &cast_resp = getRef<TransactionsPageResponse>(result->get());
-        EXPECT_EQ(cast_resp.transactions().size(), 2);
-        for (const auto &tx : cast_resp.transactions()) {
-          EXPECT_EQ(account2->accountId(), tx.creatorAccountId())
-              << tx.toString();
-        }
-      });
-=======
-      checkSuccessfulResult<shared_model::interface::TransactionsResponse>(
-          std::move(result), [this](const auto &cast_resp) {
+      checkSuccessfulResult<shared_model::interface::TransactionsPageResponse>(
+          std::move(result), [](const auto &cast_resp) {
             ASSERT_EQ(cast_resp.transactions().size(), 2);
             for (const auto &tx : cast_resp.transactions()) {
               EXPECT_EQ(account2->accountId(), tx.creatorAccountId())
                   << tx.toString();
             }
           });
->>>>>>> 74296b7e
     }
 
     /**
@@ -1463,25 +1433,14 @@
               .getAccountTransactions(account2->accountId(), kTxPageSize)
               .build();
       auto result = executeQuery(query);
-<<<<<<< HEAD
-      ASSERT_NO_THROW({
-        const auto &cast_resp = getRef<TransactionsPageResponse>(result->get());
-        EXPECT_EQ(cast_resp.transactions().size(), 2);
-        for (const auto &tx : cast_resp.transactions()) {
-          EXPECT_EQ(account2->accountId(), tx.creatorAccountId())
-              << tx.toString();
-        }
-      });
-=======
-      checkSuccessfulResult<shared_model::interface::TransactionsResponse>(
-          std::move(result), [this](const auto &cast_resp) {
+      checkSuccessfulResult<shared_model::interface::TransactionsPageResponse>(
+          std::move(result), [](const auto &cast_resp) {
             ASSERT_EQ(cast_resp.transactions().size(), 2);
             for (const auto &tx : cast_resp.transactions()) {
               EXPECT_EQ(account2->accountId(), tx.creatorAccountId())
                   << tx.toString();
             }
           });
->>>>>>> 74296b7e
     }
 
     /**
@@ -1526,17 +1485,6 @@
     TYPED_TEST_CASE(GetPagedTransactionsExecutorTest,
                     QueryTxPaginationTestingTypes);
 
-    static const TransactionsPageResponse &getTransactionsPageResponse(
-        const std::unique_ptr<QueryResponse> &query_response) {
-      boost::optional<const TransactionsPageResponse &> tx_page_response;
-      EXPECT_NO_THROW({
-        tx_page_response =
-            boost::get<const TransactionsPageResponse &>(query_response->get());
-      }) << "Wrong query response!";
-      BOOST_VERIFY(tx_page_response);
-      return *tx_page_response;
-    }
-
     /**
      * @given initialized storage, user has 3 transactions committed
      * @when query contains second transaction as a starting
@@ -1550,11 +1498,14 @@
       auto &hash = this->tx_hashes_.at(1);
       auto size = 2;
       auto query_response = this->queryPage(size, hash);
-      auto &tx_page_response = getTransactionsPageResponse(query_response);
-
-      EXPECT_EQ(tx_page_response.transactions().begin()->hash(), hash);
-      EXPECT_FALSE(tx_page_response.nextTxHash());
-      this->generalTransactionsPageResponseCheck(tx_page_response, size, hash);
+      BlocksQueryExecutorTest::checkSuccessfulResult<TransactionsPageResponse>(
+          std::move(query_response),
+          [this, &hash, size](const auto &tx_page_response) {
+            EXPECT_EQ(tx_page_response.transactions().begin()->hash(), hash);
+            EXPECT_FALSE(tx_page_response.nextTxHash());
+            this->generalTransactionsPageResponseCheck(
+                tx_page_response, size, hash);
+          });
     }
 
     /**
@@ -1569,12 +1520,14 @@
       this->createTransactionsAndCommit(3);
       auto size = 2;
       auto query_response = this->queryPage(size);
-      auto &tx_page_response = getTransactionsPageResponse(query_response);
-
-      EXPECT_EQ(tx_page_response.transactions().begin()->hash(),
-                this->tx_hashes_.at(0));
-      ASSERT_TRUE(tx_page_response.nextTxHash());
-      this->generalTransactionsPageResponseCheck(tx_page_response, size);
+      BlocksQueryExecutorTest::checkSuccessfulResult<TransactionsPageResponse>(
+          std::move(query_response),
+          [this, size](const auto &tx_page_response) {
+            EXPECT_EQ(tx_page_response.transactions().begin()->hash(),
+                      this->tx_hashes_.at(0));
+            ASSERT_TRUE(tx_page_response.nextTxHash());
+            this->generalTransactionsPageResponseCheck(tx_page_response, size);
+          });
     }
 
     /**
@@ -1587,9 +1540,12 @@
       this->createTransactionsAndCommit(3);
       auto size = 10;
       auto query_response = this->queryPage(size);
-      auto &tx_page_response = getTransactionsPageResponse(query_response);
-
-      this->generalTransactionsPageResponseCheck(tx_page_response, size);
+
+      BlocksQueryExecutorTest::checkSuccessfulResult<TransactionsPageResponse>(
+          std::move(query_response),
+          [this, size](const auto &tx_page_response) {
+            this->generalTransactionsPageResponseCheck(tx_page_response, size);
+          });
     }
 
     /**
@@ -1606,8 +1562,9 @@
       auto query_response =
           this->queryPage(size, types::HashType(unknown_hash_string));
 
-      ASSERT_TRUE(checkForQueryError<StatefulFailedErrorResponse>(
-          query_response->get()));
+      BlocksQueryExecutorTest::checkStatefulError<StatefulFailedErrorResponse>(
+          std::move(query_response),
+          BlocksQueryExecutorTest::kInvalidPagination);
     }
 
     /**
@@ -1621,9 +1578,12 @@
       this->createTransactionsAndCommit(0);
       auto size = 2;
       auto query_response = this->queryPage(size);
-      auto &tx_page_response = getTransactionsPageResponse(query_response);
-
-      this->generalTransactionsPageResponseCheck(tx_page_response, size);
+
+      BlocksQueryExecutorTest::checkSuccessfulResult<TransactionsPageResponse>(
+          std::move(query_response),
+          [this, size](const auto &tx_page_response) {
+            this->generalTransactionsPageResponseCheck(tx_page_response, size);
+          });
     }
 
     // --------------------\ end of tx pagination tests /-------------------- //
@@ -1703,21 +1663,12 @@
                            account->accountId(), asset_id, kTxPageSize)
                        .build();
       auto result = executeQuery(query);
-<<<<<<< HEAD
-      ASSERT_NO_THROW({
-        const auto &cast_resp = getRef<TransactionsPageResponse>(result->get());
-        ASSERT_EQ(cast_resp.transactions().size(), 2);
-        ASSERT_EQ(cast_resp.transactions()[0].hash(), hash2);
-        ASSERT_EQ(cast_resp.transactions()[1].hash(), hash3);
-      });
-=======
-      checkSuccessfulResult<shared_model::interface::TransactionsResponse>(
+      checkSuccessfulResult<shared_model::interface::TransactionsPageResponse>(
           std::move(result), [this](const auto &cast_resp) {
             ASSERT_EQ(cast_resp.transactions().size(), 2);
             ASSERT_EQ(cast_resp.transactions()[0].hash(), hash2);
             ASSERT_EQ(cast_resp.transactions()[1].hash(), hash3);
           });
->>>>>>> 74296b7e
     }
 
     /**
@@ -1736,21 +1687,12 @@
                            account2->accountId(), asset_id, kTxPageSize)
                        .build();
       auto result = executeQuery(query);
-<<<<<<< HEAD
-      ASSERT_NO_THROW({
-        const auto &cast_resp = getRef<TransactionsPageResponse>(result->get());
-        ASSERT_EQ(cast_resp.transactions().size(), 2);
-        ASSERT_EQ(cast_resp.transactions()[0].hash(), hash2);
-        ASSERT_EQ(cast_resp.transactions()[1].hash(), hash3);
-      });
-=======
-      checkSuccessfulResult<shared_model::interface::TransactionsResponse>(
+      checkSuccessfulResult<shared_model::interface::TransactionsPageResponse>(
           std::move(result), [this](const auto &cast_resp) {
             ASSERT_EQ(cast_resp.transactions().size(), 2);
             ASSERT_EQ(cast_resp.transactions()[0].hash(), hash2);
             ASSERT_EQ(cast_resp.transactions()[1].hash(), hash3);
           });
->>>>>>> 74296b7e
     }
 
     /**
@@ -1770,21 +1712,12 @@
                            account2->accountId(), asset_id, kTxPageSize)
                        .build();
       auto result = executeQuery(query);
-<<<<<<< HEAD
-      ASSERT_NO_THROW({
-        const auto &cast_resp = getRef<TransactionsPageResponse>(result->get());
-        ASSERT_EQ(cast_resp.transactions().size(), 2);
-        ASSERT_EQ(cast_resp.transactions()[0].hash(), hash2);
-        ASSERT_EQ(cast_resp.transactions()[1].hash(), hash3);
-      });
-=======
-      checkSuccessfulResult<shared_model::interface::TransactionsResponse>(
+      checkSuccessfulResult<shared_model::interface::TransactionsPageResponse>(
           std::move(result), [this](const auto &cast_resp) {
             ASSERT_EQ(cast_resp.transactions().size(), 2);
             ASSERT_EQ(cast_resp.transactions()[0].hash(), hash2);
             ASSERT_EQ(cast_resp.transactions()[1].hash(), hash3);
           });
->>>>>>> 74296b7e
     }
 
     /**
