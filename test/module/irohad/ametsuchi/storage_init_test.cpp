--- conflicted
+++ resolved
@@ -11,11 +11,7 @@
 #include <boost/filesystem.hpp>
 #include <boost/uuid/uuid_generators.hpp>
 #include <boost/uuid/uuid_io.hpp>
-<<<<<<< HEAD
 #include "ametsuchi/impl/in_memory_block_storage_factory.hpp"
-#include "ametsuchi/impl/storage_impl.hpp"
-=======
->>>>>>> e389ee04
 #include "backend/protobuf/common_objects/proto_common_objects_factory.hpp"
 #include "backend/protobuf/proto_block_json_converter.hpp"
 #include "backend/protobuf/proto_permission_to_string.hpp"
@@ -90,11 +86,8 @@
                       factory,
                       converter,
                       perm_converter_,
-<<<<<<< HEAD
-                      block_storage_factory_)
-=======
+                      block_storage_factory_,
                       storage_log_manager_)
->>>>>>> e389ee04
       .match(
           [&storage](const Value<std::shared_ptr<StorageImpl>> &value) {
             storage = value.value;
@@ -123,11 +116,8 @@
                       factory,
                       converter,
                       perm_converter_,
-<<<<<<< HEAD
-                      block_storage_factory_)
-=======
+                      block_storage_factory_,
                       storage_log_manager_)
->>>>>>> e389ee04
       .match(
           [](const Value<std::shared_ptr<StorageImpl>> &) {
             FAIL() << "storage created, but should not";
