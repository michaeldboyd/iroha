/**
 * Copyright Soramitsu Co., Ltd. All Rights Reserved.
 * SPDX-License-Identifier: Apache-2.0
 */

#include "simulator/impl/simulator.hpp"

#include <vector>

#include <boost/range/adaptor/transformed.hpp>
#include <boost/range/algorithm/find.hpp>
#include "backend/protobuf/proto_block_factory.hpp"
#include "backend/protobuf/transaction.hpp"
#include "builders/protobuf/transaction.hpp"
#include "framework/test_subscriber.hpp"
#include "module/irohad/ametsuchi/ametsuchi_mocks.hpp"
#include "module/irohad/network/network_mocks.hpp"
#include "module/irohad/validation/validation_mocks.hpp"
#include "module/shared_model/builders/protobuf/proposal.hpp"
#include "module/shared_model/builders/protobuf/test_block_builder.hpp"
#include "module/shared_model/builders/protobuf/test_proposal_builder.hpp"
#include "module/shared_model/cryptography/crypto_model_signer_mock.hpp"
#include "module/shared_model/validators/validators.hpp"

using namespace iroha;
using namespace iroha::validation;
using namespace iroha::ametsuchi;
using namespace iroha::simulator;
using namespace iroha::network;
using namespace framework::test_subscriber;

using ::testing::_;
using ::testing::A;
using ::testing::Invoke;
using ::testing::NiceMock;
using ::testing::Return;
using ::testing::ReturnArg;

using wBlock = std::shared_ptr<shared_model::interface::Block>;

class SimulatorTest : public ::testing::Test {
 public:
  void SetUp() override {
    shared_model::crypto::crypto_signer_expecter =
        std::make_shared<shared_model::crypto::CryptoModelSignerExpecter>();

    validator = std::make_shared<MockStatefulValidator>();
    factory = std::make_shared<NiceMock<MockTemporaryFactory>>();
    query = std::make_shared<MockBlockQuery>();
    ordering_gate = std::make_shared<MockOrderingGate>();
    crypto_signer = std::make_shared<shared_model::crypto::CryptoModelSigner<>>(
        shared_model::crypto::DefaultCryptoAlgorithmType::generateKeypair());
    block_query_factory = std::make_shared<MockBlockQueryFactory>();
    EXPECT_CALL(*block_query_factory, createBlockQuery())
        .WillRepeatedly(testing::Return(boost::make_optional(
            std::shared_ptr<iroha::ametsuchi::BlockQuery>(query))));
    block_factory = std::make_unique<shared_model::proto::ProtoBlockFactory>(
        std::make_unique<shared_model::validation::MockValidator<
            shared_model::interface::Block>>());
  }

  void TearDown() override {
    shared_model::crypto::crypto_signer_expecter.reset();
  }

  void init() {
    simulator = std::make_shared<Simulator>(ordering_gate,
                                            validator,
                                            factory,
                                            block_query_factory,
                                            crypto_signer,
                                            std::move(block_factory));
  }

  consensus::Round round;

  std::shared_ptr<MockStatefulValidator> validator;
  std::shared_ptr<MockTemporaryFactory> factory;
  std::shared_ptr<MockBlockQuery> query;
  std::shared_ptr<MockBlockQueryFactory> block_query_factory;
  std::shared_ptr<MockOrderingGate> ordering_gate;
  std::shared_ptr<shared_model::crypto::CryptoModelSigner<>> crypto_signer;
  std::unique_ptr<shared_model::interface::UnsafeBlockFactory> block_factory;

  std::shared_ptr<Simulator> simulator;
};

shared_model::proto::Block makeBlock(int height) {
  return TestBlockBuilder()
      .transactions(std::vector<shared_model::proto::Transaction>())
      .height(height)
      .prevHash(shared_model::crypto::Hash(std::string(32, '0')))
      .build();
}

auto makeProposal(int height) {
  auto tx = shared_model::proto::TransactionBuilder()
                .createdTime(iroha::time::now())
                .creatorAccountId("admin@ru")
                .addAssetQuantity("coin#coin", "1.0")
                .quorum(1)
                .build()
                .signAndAddSignature(
                    shared_model::crypto::DefaultCryptoAlgorithmType::
                        generateKeypair())
                .finish();
  std::vector<shared_model::proto::Transaction> txs = {tx, tx};
  auto proposal = shared_model::proto::ProposalBuilder()
                      .height(height)
                      .createdTime(iroha::time::now())
                      .transactions(txs)
                      .build();
  return std::make_shared<shared_model::proto::Proposal>(std::move(proposal));
}

TEST_F(SimulatorTest, ValidWhenInitialized) {
  // simulator constructor => onProposal subscription called
  EXPECT_CALL(*ordering_gate, onProposal())
      .WillOnce(Return(rxcpp::observable<>::empty<OrderingEvent>()));

  init();
}

TEST_F(SimulatorTest, ValidWhenPreviousBlock) {
  // proposal with height 2 => height 1 block present => new block generated
  auto tx = shared_model::proto::TransactionBuilder()
                .createdTime(iroha::time::now())
                .creatorAccountId("admin@ru")
                .addAssetQuantity("coin#coin", "1.0")
                .quorum(1)
                .build()
                .signAndAddSignature(
                    shared_model::crypto::DefaultCryptoAlgorithmType::
                        generateKeypair())
                .finish();
  std::vector<shared_model::proto::Transaction> txs = {tx, tx};

  auto validation_result =
      std::make_unique<iroha::validation::VerifiedProposalAndErrors>();
  validation_result->verified_proposal =
      std::make_unique<shared_model::proto::Proposal>(
          shared_model::proto::ProposalBuilder()
              .height(2)
              .createdTime(iroha::time::now())
              .transactions(txs)
              .build());
  const auto &proposal = validation_result->verified_proposal;
  shared_model::proto::Block block = makeBlock(proposal->height() - 1);

  EXPECT_CALL(*factory, createTemporaryWsv()).Times(1);
  EXPECT_CALL(*query, getTopBlock())
      .WillOnce(Return(expected::makeValue(wBlock(clone(block)))));

  EXPECT_CALL(*query, getTopBlockHeight()).WillOnce(Return(block.height()));
  EXPECT_CALL(*validator, validate(_, _))
      .WillOnce(Invoke([&validation_result](const auto &p, auto &v) {
        return std::move(validation_result);
      }));

  EXPECT_CALL(*ordering_gate, onProposal())
      .WillOnce(Return(rxcpp::observable<>::empty<OrderingEvent>()));

  EXPECT_CALL(*shared_model::crypto::crypto_signer_expecter,
              sign(A<shared_model::interface::Block &>()))
      .Times(1);

  init();

  auto proposal_wrapper =
      make_test_subscriber<CallExact>(simulator->onVerifiedProposal(), 1);
  proposal_wrapper.subscribe([&proposal](auto event) {
    auto verified_proposal = getVerifiedProposalUnsafe(event);

    ASSERT_EQ(verified_proposal->verified_proposal->height(),
              proposal->height());
    ASSERT_EQ(verified_proposal->verified_proposal->transactions(),
              proposal->transactions());
    ASSERT_TRUE(verified_proposal->rejected_transactions.empty());
  });

  auto block_wrapper = make_test_subscriber<CallExact>(simulator->onBlock(), 1);
  block_wrapper.subscribe([&proposal](const auto &event) {
    auto block = getBlockUnsafe(event);

    ASSERT_EQ(block->height(), proposal->height());
    ASSERT_EQ(block->transactions(), proposal->transactions());
  });

  simulator->processProposal(*proposal, round);

  ASSERT_TRUE(proposal_wrapper.validate());
  ASSERT_TRUE(block_wrapper.validate());
}

TEST_F(SimulatorTest, FailWhenNoBlock) {
  // height 2 proposal => height 1 block not present => no validated proposal
  auto proposal = makeProposal(2);

  EXPECT_CALL(*factory, createTemporaryWsv()).Times(0);
  EXPECT_CALL(*query, getTopBlock())
      .WillOnce(Return(expected::makeError("no block")));

  EXPECT_CALL(*validator, validate(_, _)).Times(0);

  EXPECT_CALL(*ordering_gate, onProposal())
      .WillOnce(Return(rxcpp::observable<>::empty<OrderingEvent>()));

  EXPECT_CALL(*shared_model::crypto::crypto_signer_expecter,
              sign(A<shared_model::interface::Block &>()))
      .Times(0);

  init();

  auto proposal_wrapper =
      make_test_subscriber<CallExact>(simulator->onVerifiedProposal(), 0);
  proposal_wrapper.subscribe();

  auto block_wrapper = make_test_subscriber<CallExact>(simulator->onBlock(), 0);
  block_wrapper.subscribe();

  simulator->processProposal(*proposal, round);

  ASSERT_TRUE(proposal_wrapper.validate());
  ASSERT_TRUE(block_wrapper.validate());
}

TEST_F(SimulatorTest, FailWhenSameAsProposalHeight) {
  // proposal with height 2 => height 2 block present => no validated proposal
  auto proposal = makeProposal(2);

  auto block = makeBlock(proposal->height());

  EXPECT_CALL(*factory, createTemporaryWsv()).Times(0);

  EXPECT_CALL(*query, getTopBlock())
      .WillOnce(Return(expected::makeValue(wBlock(clone(block)))));

  EXPECT_CALL(*validator, validate(_, _)).Times(0);

  EXPECT_CALL(*ordering_gate, onProposal())
      .WillOnce(Return(rxcpp::observable<>::empty<OrderingEvent>()));

  EXPECT_CALL(*shared_model::crypto::crypto_signer_expecter,
              sign(A<shared_model::interface::Block &>()))
      .Times(0);

  init();

  auto proposal_wrapper =
      make_test_subscriber<CallExact>(simulator->onVerifiedProposal(), 0);
  proposal_wrapper.subscribe();

  auto block_wrapper = make_test_subscriber<CallExact>(simulator->onBlock(), 0);
  block_wrapper.subscribe();

  simulator->processProposal(*proposal, round);

  ASSERT_TRUE(proposal_wrapper.validate());
  ASSERT_TRUE(block_wrapper.validate());
}

/**
 * Checks, that after failing a certain number of transactions in a proposal,
 * returned verified proposal will have only valid transactions
 *
 * @given proposal consisting of several transactions
 * @when failing some of the transactions in that proposal
 * @then verified proposal consists of txs we did not fail, and the failed
 * transactions are provided as well
 */
TEST_F(SimulatorTest, SomeFailingTxs) {
  // create a 3-height proposal, but validator returns only a 2-height verified
  // proposal
  const int kNumTransactions = 3;
  std::vector<shared_model::proto::Transaction> txs;
  for (int i = 0; i < kNumTransactions; ++i) {
    txs.emplace_back(shared_model::proto::TransactionBuilder()
                         .createdTime(iroha::time::now() + i)
                         .creatorAccountId("admin@ru")
                         .addAssetQuantity("coin#coin", "1.0")
                         .quorum(1)
                         .build()
                         .signAndAddSignature(
                             shared_model::crypto::DefaultCryptoAlgorithmType::
                                 generateKeypair())
                         .finish());
  }
  auto proposal = std::make_shared<shared_model::proto::Proposal>(
      shared_model::proto::ProposalBuilder()
          .height(3)
          .createdTime(iroha::time::now())
          .transactions(txs)
          .build());
  auto verified_proposal_and_errors =
      std::make_unique<VerifiedProposalAndErrors>();
  const shared_model::interface::types::HeightType verified_proposal_height = 2;
  const std::vector<shared_model::proto::Transaction>
      verified_proposal_transactions{txs[0]};
  verified_proposal_and_errors->verified_proposal =
      std::make_unique<shared_model::proto::Proposal>(
          shared_model::proto::ProposalBuilder()
              .height(verified_proposal_height)
              .createdTime(iroha::time::now())
              .transactions(verified_proposal_transactions)
              .build());
  for (auto rejected_tx = txs.begin() + 1; rejected_tx != txs.end();
       ++rejected_tx) {
<<<<<<< HEAD
    verified_proposal_and_errors->rejected_transactions.emplace_back(
        validation::TransactionError{
            rejected_tx->hash(),
            validation::CommandError{"SomeCommand", 1, "", true}});
=======
    verified_proposal_and_errors->rejected_transactions.emplace(
        rejected_tx->hash(),
        validation::CommandError{"SomeCommand", 1, "", true});
>>>>>>> 21ec2ac7
  }
  shared_model::proto::Block block = makeBlock(proposal->height() - 1);

  EXPECT_CALL(*factory, createTemporaryWsv()).Times(1);
  EXPECT_CALL(*query, getTopBlock())
      .WillOnce(Return(expected::makeValue(wBlock(clone(block)))));

  EXPECT_CALL(*query, getTopBlockHeight()).WillOnce(Return(2));

  EXPECT_CALL(*validator, validate(_, _))
      .WillOnce(Invoke([&verified_proposal_and_errors](const auto &p, auto &v) {
        return std::move(verified_proposal_and_errors);
      }));

  EXPECT_CALL(*ordering_gate, onProposal())
      .WillOnce(Return(rxcpp::observable<>::empty<OrderingEvent>()));

  EXPECT_CALL(*shared_model::crypto::crypto_signer_expecter,
              sign(A<shared_model::interface::Block &>()))
      .Times(1);

  init();

  auto proposal_wrapper =
      make_test_subscriber<CallExact>(simulator->onVerifiedProposal(), 1);
  proposal_wrapper.subscribe([&](auto event) {
    auto verified_proposal_ = getVerifiedProposalUnsafe(event);

    // ensure that txs in verified proposal do not include failed ones
    ASSERT_EQ(verified_proposal_->verified_proposal->height(),
              verified_proposal_height);
    ASSERT_EQ(verified_proposal_->verified_proposal->transactions(),
              verified_proposal_transactions);
    ASSERT_TRUE(verified_proposal_->rejected_transactions.size()
                == kNumTransactions - 1);
    const auto verified_proposal_rejected_tx_hashes =
        verified_proposal_->rejected_transactions
        | boost::adaptors::transformed(
              [](const auto &tx_error) { return tx_error.tx_hash; });
    for (auto rejected_tx = txs.begin() + 1; rejected_tx != txs.end();
         ++rejected_tx) {
      ASSERT_NE(boost::range::find(verified_proposal_rejected_tx_hashes,
                                   rejected_tx->hash()),
                boost::end(verified_proposal_rejected_tx_hashes))
          << rejected_tx->toString() << " missing in rejected transactions.";
    }
  });

  simulator->processProposal(*proposal, round);

  ASSERT_TRUE(proposal_wrapper.validate());
}<|MERGE_RESOLUTION|>--- conflicted
+++ resolved
@@ -305,16 +305,9 @@
               .build());
   for (auto rejected_tx = txs.begin() + 1; rejected_tx != txs.end();
        ++rejected_tx) {
-<<<<<<< HEAD
     verified_proposal_and_errors->rejected_transactions.emplace_back(
-        validation::TransactionError{
-            rejected_tx->hash(),
-            validation::CommandError{"SomeCommand", 1, "", true}});
-=======
-    verified_proposal_and_errors->rejected_transactions.emplace(
-        rejected_tx->hash(),
-        validation::CommandError{"SomeCommand", 1, "", true});
->>>>>>> 21ec2ac7
+        validation::TransactionError{rejected_tx->hash(),
+        validation::CommandError{"SomeCommand", 1, "", true}});
   }
   shared_model::proto::Block block = makeBlock(proposal->height() - 1);
 
