--- conflicted
+++ resolved
@@ -33,9 +33,9 @@
 using ::testing::_;
 using ::testing::A;
 using ::testing::Invoke;
+using ::testing::NiceMock;
 using ::testing::Return;
 using ::testing::ReturnArg;
-using ::testing::NiceMock;
 
 using wBlock = std::shared_ptr<shared_model::interface::Block>;
 
@@ -168,20 +168,13 @@
   init();
 
   auto proposal_wrapper =
-<<<<<<< HEAD
       make_test_subscriber<CallExact>(simulator->onVerifiedProposal(), 1);
   proposal_wrapper.subscribe([&proposal](auto event) {
     auto verified_proposal = getVerifiedProposalUnsafe(event);
 
-    ASSERT_EQ(verified_proposal->first->height(), proposal->height());
-    ASSERT_EQ(verified_proposal->first->transactions(),
-=======
-      make_test_subscriber<CallExact>(simulator->on_verified_proposal(), 1);
-  proposal_wrapper.subscribe([&proposal](auto verified_proposal) {
     ASSERT_EQ(verified_proposal->verified_proposal->height(),
               proposal->height());
     ASSERT_EQ(verified_proposal->verified_proposal->transactions(),
->>>>>>> 1c33225a
               proposal->transactions());
     ASSERT_TRUE(verified_proposal->rejected_transactions.empty());
   });
@@ -314,7 +307,8 @@
   for (auto rejected_tx = txs.begin() + 1; rejected_tx != txs.end();
        ++rejected_tx) {
     verified_proposal_and_errors->rejected_transactions.emplace(
-        rejected_tx->hash(), validation::CommandError{"SomeCommand", 1, "", true});
+        rejected_tx->hash(),
+        validation::CommandError{"SomeCommand", 1, "", true});
   }
   shared_model::proto::Block block = makeBlock(proposal->height() - 1);
 
@@ -339,19 +333,10 @@
   init();
 
   auto proposal_wrapper =
-<<<<<<< HEAD
       make_test_subscriber<CallExact>(simulator->onVerifiedProposal(), 1);
-  proposal_wrapper.subscribe([&verified_proposal, &tx_errors](auto event) {
+  proposal_wrapper.subscribe([&](auto event) {
     auto verified_proposal_ = getVerifiedProposalUnsafe(event);
 
-    // assure that txs in verified proposal do not include failed ones
-    ASSERT_EQ(verified_proposal_->first->height(), verified_proposal->height());
-    ASSERT_EQ(verified_proposal_->first->transactions(),
-              verified_proposal->transactions());
-    ASSERT_TRUE(verified_proposal_->second.size() == tx_errors.size());
-=======
-      make_test_subscriber<CallExact>(simulator->on_verified_proposal(), 1);
-  proposal_wrapper.subscribe([&](auto verified_proposal_) {
     // ensure that txs in verified proposal do not include failed ones
     ASSERT_EQ(verified_proposal_->verified_proposal->height(),
               verified_proposal_height);
@@ -368,7 +353,6 @@
                 boost::end(verified_proposal_rejected_tx_hashes))
           << rejected_tx->toString() << " missing in rejected transactions.";
     }
->>>>>>> 1c33225a
   });
 
   simulator->processProposal(*proposal, round);
