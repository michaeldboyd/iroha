--- conflicted
+++ resolved
@@ -78,18 +78,7 @@
     status_bus = std::make_shared<MockStatusBus>();
     command_service = std::make_shared<MockCommandService>();
 
-<<<<<<< HEAD
-    transport_grpc =
-        std::make_shared<CommandServiceTransportGrpc>(command_service,
-                                                      status_bus,
-                                                      status_factory,
-                                                      transaction_factory,
-                                                      batch_parser,
-                                                      batch_factory,
-                                                      mock_consensus_gate,
-                                                      2);
-=======
-    transport_grpc = std::make_shared<torii::CommandServiceTransportGrpc>(
+    transport_grpc = std::make_shared<CommandServiceTransportGrpc>(
         command_service,
         status_bus,
         status_factory,
@@ -98,7 +87,6 @@
         batch_factory,
         rxcpp::observable<>::iterate(gate_objects),
         gate_objects.size());
->>>>>>> 46c30c62
   }
 
   std::shared_ptr<MockStatusBus> status_bus;
@@ -115,9 +103,9 @@
   std::shared_ptr<CommandServiceTransportGrpc> transport_grpc;
 
   rxcpp::subjects::subject<
-      torii::CommandServiceTransportGrpc::ConsensusGateEvent>
+      iroha::torii::CommandServiceTransportGrpc::ConsensusGateEvent>
       consensus_gate_objects;
-  std::vector<torii::CommandServiceTransportGrpc::ConsensusGateEvent>
+  std::vector<iroha::torii::CommandServiceTransportGrpc::ConsensusGateEvent>
       gate_objects{2};
 
   const size_t kHashLength = 32;
