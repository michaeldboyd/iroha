/**
 * Copyright Soramitsu Co., Ltd. All Rights Reserved.
 * SPDX-License-Identifier: Apache-2.0
 */

#include "torii/processor/transaction_processor_impl.hpp"

#include <backend/protobuf/proto_tx_status_factory.hpp>
#include <boost/range/join.hpp>
#include "builders/default_builders.hpp"
#include "builders/protobuf/transaction.hpp"
#include "framework/batch_helper.hpp"
#include "framework/specified_visitor.hpp"
#include "framework/test_subscriber.hpp"
#include "interfaces/iroha_internal/transaction_batch.hpp"
#include "interfaces/iroha_internal/transaction_sequence_factory.hpp"
#include "module/irohad/multi_sig_transactions/mst_mocks.hpp"
#include "module/irohad/network/network_mocks.hpp"
#include "module/irohad/torii/torii_mocks.hpp"
#include "module/shared_model/builders/protobuf/common_objects/proto_signature_builder.hpp"
#include "module/shared_model/builders/protobuf/proposal.hpp"
#include "module/shared_model/builders/protobuf/test_block_builder.hpp"
#include "module/shared_model/builders/protobuf/test_proposal_builder.hpp"
#include "module/shared_model/builders/protobuf/test_transaction_builder.hpp"
#include "torii/impl/status_bus_impl.hpp"

using namespace iroha;
using namespace iroha::network;
using namespace iroha::torii;
using namespace iroha::synchronizer;
using namespace framework::test_subscriber;

using ::testing::_;
using ::testing::A;
using ::testing::Return;

using shared_model::interface::TransactionBatch;

class TransactionProcessorTest : public ::testing::Test {
 public:
  void SetUp() override {
    pcs = std::make_shared<MockPeerCommunicationService>();
    mst = std::make_shared<MockMstProcessor>();

    EXPECT_CALL(*pcs, on_commit())
        .WillRepeatedly(Return(commit_notifier.get_observable()));
    EXPECT_CALL(*pcs, onVerifiedProposal())
        .WillRepeatedly(Return(verified_prop_notifier.get_observable()));

    EXPECT_CALL(*mst, onStateUpdateImpl())
        .WillRepeatedly(Return(mst_update_notifier.get_observable()));
    EXPECT_CALL(*mst, onPreparedBatchesImpl())
        .WillRepeatedly(Return(mst_prepared_notifier.get_observable()));
    EXPECT_CALL(*mst, onExpiredBatchesImpl())
        .WillRepeatedly(Return(mst_expired_notifier.get_observable()));

    status_bus = std::make_shared<MockStatusBus>();
    tp = std::make_shared<TransactionProcessorImpl>(
        pcs,
        mst,
        status_bus,
        std::make_shared<shared_model::proto::ProtoTxStatusFactory>());
  }

  auto base_tx() {
    return shared_model::proto::TransactionBuilder()
        .creatorAccountId("user@domain")
        .createdTime(iroha::time::now())
        .setAccountQuorum("user@domain", 2)
        .quorum(1);
  }

  auto baseTestTx(shared_model::interface::types::QuorumType quorum = 1) {
    return TestTransactionBuilder()
        .createdTime(iroha::time::now())
        .creatorAccountId("user@domain")
        .setAccountQuorum("user@domain", 2)
        .quorum(quorum)
        .build();
  }

  inline auto makeKey() {
    return shared_model::crypto::DefaultCryptoAlgorithmType::generateKeypair();
  }

  template <typename Transaction, typename... KeyPairs>
  auto addSignaturesFromKeyPairs(Transaction &&tx, KeyPairs... keypairs) {
    auto create_signature = [&](auto &&key_pair) {
      auto &payload = tx.payload();
      auto signedBlob = shared_model::crypto::CryptoSigner<>::sign(
          shared_model::crypto::Blob(payload), key_pair);
      tx.addSignature(signedBlob, key_pair.publicKey());
    };

    int temp[] = {(create_signature(std::forward<KeyPairs>(keypairs)), 0)...};
    (void)temp;

    return std::forward<Transaction>(tx);
  }

 protected:
  using StatusMapType = std::unordered_map<
      shared_model::crypto::Hash,
      std::shared_ptr<shared_model::interface::TransactionResponse>,
      shared_model::crypto::Hash::Hasher>;

  /**
   * Checks if all transactions have corresponding status
   * @param transactions transactions to check status
   * @param status to be checked
   */
  template <typename Status>
  void validateStatuses(
      std::vector<shared_model::proto::Transaction> &transactions) {
    for (const auto &tx : transactions) {
      auto tx_status = status_map.find(tx.hash());
      ASSERT_NE(tx_status, status_map.end());
      ASSERT_NO_THROW(boost::apply_visitor(
          framework::SpecifiedVisitor<Status>(), tx_status->second->get()));
    }
  }

  rxcpp::subjects::subject<std::shared_ptr<iroha::MstState>>
      mst_update_notifier;
  rxcpp::subjects::subject<iroha::DataType> mst_prepared_notifier;
  rxcpp::subjects::subject<iroha::DataType> mst_expired_notifier;

  std::shared_ptr<MockPeerCommunicationService> pcs;
  std::shared_ptr<MockStatusBus> status_bus;
  std::shared_ptr<TransactionProcessorImpl> tp;
  std::shared_ptr<MockMstProcessor> mst;

  StatusMapType status_map;
  shared_model::builder::TransactionStatusBuilder<
      shared_model::proto::TransactionStatusBuilder>
      status_builder;

  rxcpp::subjects::subject<SynchronizationEvent> commit_notifier;
  rxcpp::subjects::subject<simulator::VerifiedProposalCreatorEvent>
      verified_prop_notifier;

  consensus::Round round;
  const size_t proposal_size = 5;
  const size_t block_size = 3;
};
/**
 * @given transaction processor
 * @when transactions passed to processor compose proposal which is sent to peer
 * communication service
 * @then for every transaction in batches ENOUGH_SIGNATURES_COLLECTED status is
 * returned
 */
TEST_F(TransactionProcessorTest, TransactionProcessorOnProposalTest) {
  std::vector<shared_model::proto::Transaction> txs;
  for (size_t i = 0; i < proposal_size; i++) {
    auto &&tx = addSignaturesFromKeyPairs(baseTestTx(), makeKey());
    txs.push_back(tx);
  }

  EXPECT_CALL(*status_bus, publish(_))
      .Times(proposal_size)
      .WillRepeatedly(testing::Invoke([this](auto response) {
        status_map[response->transactionHash()] = response;
      }));

  EXPECT_CALL(*mst, propagateBatchImpl(_)).Times(0);
  EXPECT_CALL(*pcs, propagate_batch(_)).Times(txs.size());

  for (const auto &tx : txs) {
    tp->batchHandle(framework::batch::createBatchFromSingleTransaction(
        std::shared_ptr<shared_model::interface::Transaction>(clone(tx))));
  }

  // create proposal and notify about it
  auto proposal = std::make_shared<shared_model::proto::Proposal>(
      TestProposalBuilder().transactions(txs).build());

  SCOPED_TRACE("Enough signatures collected status verification");
  validateStatuses<shared_model::interface::EnoughSignaturesCollectedResponse>(
      txs);
}

/**
 * @given transactions from the same batch
 * @when transactions sequence is created and propagated
 * AND all transactions were returned by pcs in proposal notifier
 * @then all transactions in batches have ENOUGH_SIGNATURES_COLLECTED status
 */
TEST_F(TransactionProcessorTest, TransactionProcessorOnProposalBatchTest) {
  using namespace shared_model::validation;
  using TxsValidator = DefaultSignedTransactionsValidator;

  auto transactions =
      framework::batch::createValidBatch(proposal_size)->transactions();

  EXPECT_CALL(*status_bus, publish(_))
      .Times(proposal_size)
      .WillRepeatedly(testing::Invoke([this](auto response) {
        status_map[response->transactionHash()] = response;
      }));

  auto transaction_sequence_result =
      shared_model::interface::TransactionSequenceFactory::
          createTransactionSequence(transactions, TxsValidator());
  auto transaction_sequence =
      framework::expected::val(transaction_sequence_result).value().value;

  EXPECT_CALL(*mst, propagateBatchImpl(_)).Times(0);
  EXPECT_CALL(*pcs, propagate_batch(_))
      .Times(transaction_sequence.batches().size());

  for (const auto &batch : transaction_sequence.batches()) {
    tp->batchHandle(batch);
  }

  // create proposal from sequence transactions and notify about it
  std::vector<shared_model::proto::Transaction> proto_transactions;

  std::transform(
      transactions.begin(),
      transactions.end(),
      std::back_inserter(proto_transactions),
      [](const auto tx) {
        return *std::static_pointer_cast<shared_model::proto::Transaction>(tx);
      });

  auto proposal = std::make_shared<shared_model::proto::Proposal>(
      TestProposalBuilder().transactions(proto_transactions).build());

  SCOPED_TRACE("Enough signatures collected status verification");
  validateStatuses<shared_model::interface::EnoughSignaturesCollectedResponse>(
      proto_transactions);
}

/**
 * @given transaction processor
 * @when transactions compose proposal which is sent to peer
 * communication service @and all transactions composed the block
 * @then for every transaction in bathces STATEFUL_VALID status is returned
 */
TEST_F(TransactionProcessorTest, TransactionProcessorBlockCreatedTest) {
  std::vector<shared_model::proto::Transaction> txs;
  for (size_t i = 0; i < proposal_size; i++) {
    auto &&tx = addSignaturesFromKeyPairs(baseTestTx(), makeKey());
    txs.push_back(tx);
  }

  EXPECT_CALL(*status_bus, publish(_))
      .Times(txs.size() * 2)
      .WillRepeatedly(testing::Invoke([this](auto response) {
        status_map[response->transactionHash()] = response;
      }));

  EXPECT_CALL(*mst, propagateBatchImpl(_)).Times(0);
  EXPECT_CALL(*pcs, propagate_batch(_)).Times(txs.size());

  for (const auto &tx : txs) {
    tp->batchHandle(framework::batch::createBatchFromSingleTransaction(
        std::shared_ptr<shared_model::interface::Transaction>(clone(tx))));
  }

  // 1. Create proposal and notify transaction processor about it
  auto validation_result =
      std::make_shared<iroha::validation::VerifiedProposalAndErrors>();
  validation_result->verified_proposal =
      std::make_unique<shared_model::proto::Proposal>(
          TestProposalBuilder().transactions(txs).build());

  // empty transactions errors - all txs are valid
<<<<<<< HEAD
  verified_prop_notifier.get_subscriber().on_next(
      simulator::VerifiedProposalCreatorEvent{
          std::make_shared<iroha::validation::VerifiedProposalAndErrors>(
              std::make_pair(proposal,
                             iroha::validation::TransactionsErrors{})),
          round});
=======
  verified_prop_notifier.get_subscriber().on_next(validation_result);
>>>>>>> 1c33225a

  auto block = TestBlockBuilder().transactions(txs).build();

  // 2. Create block and notify transaction processor about it
  rxcpp::subjects::subject<std::shared_ptr<shared_model::interface::Block>>
      blocks_notifier;

  commit_notifier.get_subscriber().on_next(
      SynchronizationEvent{blocks_notifier.get_observable(),
                           SynchronizationOutcomeType::kCommit,
                           {}});

  blocks_notifier.get_subscriber().on_next(
      std::shared_ptr<shared_model::interface::Block>(clone(block)));
  // Note blocks_notifier hasn't invoked on_completed, so
  // transactions are not commited

  SCOPED_TRACE("Stateful Valid status verification");
  validateStatuses<shared_model::interface::StatefulValidTxResponse>(txs);
}

/**
 * @given transaction processor
 * @when transactions compose proposal which is sent to peer
 * communication service @and all transactions composed the block @and were
 * committed
 * @then for every transaction COMMIT status is returned
 */
TEST_F(TransactionProcessorTest, TransactionProcessorOnCommitTest) {
  std::vector<shared_model::proto::Transaction> txs;
  for (size_t i = 0; i < proposal_size; i++) {
    auto &&tx = addSignaturesFromKeyPairs(baseTestTx(), makeKey());
    txs.push_back(tx);
  }

  EXPECT_CALL(*status_bus, publish(_))
      .Times(txs.size() * 3)
      .WillRepeatedly(testing::Invoke([this](auto response) {
        status_map[response->transactionHash()] = response;
      }));

  EXPECT_CALL(*mst, propagateBatchImpl(_)).Times(0);
  EXPECT_CALL(*pcs, propagate_batch(_)).Times(txs.size());

  for (const auto &tx : txs) {
    tp->batchHandle(framework::batch::createBatchFromSingleTransaction(
        std::shared_ptr<shared_model::interface::Transaction>(clone(tx))));
  }

  // 1. Create proposal and notify transaction processor about it
  auto validation_result =
      std::make_shared<iroha::validation::VerifiedProposalAndErrors>();
  validation_result->verified_proposal =
      std::make_unique<shared_model::proto::Proposal>(
          TestProposalBuilder().transactions(txs).build());

  // empty transactions errors - all txs are valid
<<<<<<< HEAD
  verified_prop_notifier.get_subscriber().on_next(
      simulator::VerifiedProposalCreatorEvent{
          std::make_shared<iroha::validation::VerifiedProposalAndErrors>(
              std::make_pair(proposal,
                             iroha::validation::TransactionsErrors{})),
          round});
=======
  verified_prop_notifier.get_subscriber().on_next(validation_result);
>>>>>>> 1c33225a

  auto block = TestBlockBuilder().transactions(txs).build();

  // 2. Create block and notify transaction processor about it
  SynchronizationEvent commit_event{
      rxcpp::observable<>::just(
          std::shared_ptr<shared_model::interface::Block>(clone(block))),
      SynchronizationOutcomeType::kCommit,
      {}};
  commit_notifier.get_subscriber().on_next(commit_event);

  SCOPED_TRACE("Committed status verification");
  validateStatuses<shared_model::interface::CommittedTxResponse>(txs);
}

/**
 * @given transaction processor
 * @when transactions compose proposal which is sent to peer
 * communication service @and some transactions became part of block, while some
 * were not committed, failing stateful validation
 * @then for every transaction from block COMMIT status is returned @and
 * for every transaction, which failed stateful validation,
 * STATEFUL_INVALID_STATUS status is returned
 */
TEST_F(TransactionProcessorTest, TransactionProcessorInvalidTxsTest) {
  std::vector<shared_model::proto::Transaction> block_txs;
  for (size_t i = 0; i < block_size; i++) {
    auto &&tx = TestTransactionBuilder().createdTime(i).build();
    block_txs.push_back(tx);
    status_map[tx.hash()] =
        status_builder.notReceived().txHash(tx.hash()).build();
  }

  std::vector<shared_model::proto::Transaction> invalid_txs;

  for (size_t i = block_size; i < proposal_size; i++) {
    auto &&tx = TestTransactionBuilder().createdTime(i).build();
    invalid_txs.push_back(tx);
    status_map[tx.hash()] =
        status_builder.notReceived().txHash(tx.hash()).build();
  }

  // For all transactions from proposal
  // transaction will be published twice
  // (first that they are stateless
  // valid and second that they either
  // passed or not stateful validation)
  // Plus all transactions from block will
  // be committed and corresponding status will be sent
  EXPECT_CALL(*status_bus, publish(_))
      .Times(proposal_size + block_size)
      .WillRepeatedly(testing::Invoke([this](auto response) {
        status_map[response->transactionHash()] = response;
      }));

  auto proposal = std::make_shared<shared_model::proto::Proposal>(
      TestProposalBuilder()
          .transactions(boost::join(block_txs, invalid_txs))
          .build());

  // trigger the verified event with txs, which we want to fail, as errors
  auto validation_result =
      std::make_shared<iroha::validation::VerifiedProposalAndErrors>();
  validation_result->verified_proposal =
      std::make_unique<shared_model::proto::Proposal>(
          TestProposalBuilder().transactions(block_txs).build());
  for (size_t i = 0; i < invalid_txs.size(); ++i) {
    validation_result->rejected_transactions.emplace(
        invalid_txs[i].hash(),
        iroha::validation::CommandError{"SomeCommandName", 1, "", true, i});
  }
<<<<<<< HEAD
  verified_prop_notifier.get_subscriber().on_next(
      simulator::VerifiedProposalCreatorEvent{
          std::make_shared<iroha::validation::VerifiedProposalAndErrors>(
              std::make_pair(verified_proposal, txs_errors)),
          round});
=======
  verified_prop_notifier.get_subscriber().on_next(validation_result);
>>>>>>> 1c33225a

  auto block = TestBlockBuilder().transactions(block_txs).build();

  SynchronizationEvent commit_event{
      rxcpp::observable<>::just(
          std::shared_ptr<shared_model::interface::Block>(clone(block))),
      SynchronizationOutcomeType::kCommit,
      {}};
  commit_notifier.get_subscriber().on_next(commit_event);

  {
    SCOPED_TRACE("Stateful invalid status verification");
    // check that all invalid transactions will have stateful invalid status
    validateStatuses<shared_model::interface::StatefulFailedTxResponse>(
        invalid_txs);
  }
  {
    SCOPED_TRACE("Committed status verification");
    // check that all transactions from block will be committed
    validateStatuses<shared_model::interface::CommittedTxResponse>(block_txs);
  }
}

/**
 * @given batch one transaction with quorum 2
 * AND one signature
 * @when transaction_processor handle the batch
 * @then checks that batch is relayed to MST
 */
TEST_F(TransactionProcessorTest, MultisigTransactionToMst) {
  auto &&tx = addSignaturesFromKeyPairs(baseTestTx(2), makeKey());

  auto &&after_mst = framework::batch::createBatchFromSingleTransaction(
      std::shared_ptr<shared_model::interface::Transaction>(clone(tx)));

  EXPECT_CALL(*mst, propagateBatchImpl(_)).Times(1);
  tp->batchHandle(std::move(after_mst));
}

/**
 * @given batch one transaction with quorum 2
 * AND one signature
 * @when MST emits the batch
 * @then checks that PCS is invoked.
 * This happens because tx processor is subscribed for MST
 */
TEST_F(TransactionProcessorTest, MultisigTransactionFromMst) {
  auto &&tx = addSignaturesFromKeyPairs(baseTestTx(2), makeKey(), makeKey());

  auto &&after_mst = framework::batch::createBatchFromSingleTransaction(
      std::shared_ptr<shared_model::interface::Transaction>(clone(tx)));

  EXPECT_CALL(*pcs, propagate_batch(_)).Times(1);
  mst_prepared_notifier.get_subscriber().on_next(after_mst);
}

/**
 * @given valid multisig tx
 * @when transaction_processor handle it
 * @then it will has MST_EXPIRED status
 */
TEST_F(TransactionProcessorTest, MultisigExpired) {
  EXPECT_CALL(*mst, propagateBatchImpl(_)).Times(1);
  EXPECT_CALL(*pcs, propagate_batch(_)).Times(0);

  std::shared_ptr<shared_model::interface::Transaction> tx =
      clone(base_tx()
                .quorum(2)
                .build()
                .signAndAddSignature(
                    shared_model::crypto::DefaultCryptoAlgorithmType::
                        generateKeypair())
                .finish());
  EXPECT_CALL(*status_bus, publish(_))
      .WillRepeatedly(testing::Invoke([](auto response) {
        ASSERT_NO_THROW(
            boost::get<const shared_model::interface::MstExpiredResponse &>(
                response->get()));
      }));
  tp->batchHandle(framework::batch::createBatchFromSingleTransaction(tx));
  mst_expired_notifier.get_subscriber().on_next(
      framework::batch::createBatchFromSingleTransaction(tx));
}<|MERGE_RESOLUTION|>--- conflicted
+++ resolved
@@ -267,16 +267,8 @@
           TestProposalBuilder().transactions(txs).build());
 
   // empty transactions errors - all txs are valid
-<<<<<<< HEAD
   verified_prop_notifier.get_subscriber().on_next(
-      simulator::VerifiedProposalCreatorEvent{
-          std::make_shared<iroha::validation::VerifiedProposalAndErrors>(
-              std::make_pair(proposal,
-                             iroha::validation::TransactionsErrors{})),
-          round});
-=======
-  verified_prop_notifier.get_subscriber().on_next(validation_result);
->>>>>>> 1c33225a
+      simulator::VerifiedProposalCreatorEvent{validation_result, round});
 
   auto block = TestBlockBuilder().transactions(txs).build();
 
@@ -334,16 +326,8 @@
           TestProposalBuilder().transactions(txs).build());
 
   // empty transactions errors - all txs are valid
-<<<<<<< HEAD
   verified_prop_notifier.get_subscriber().on_next(
-      simulator::VerifiedProposalCreatorEvent{
-          std::make_shared<iroha::validation::VerifiedProposalAndErrors>(
-              std::make_pair(proposal,
-                             iroha::validation::TransactionsErrors{})),
-          round});
-=======
-  verified_prop_notifier.get_subscriber().on_next(validation_result);
->>>>>>> 1c33225a
+      simulator::VerifiedProposalCreatorEvent{validation_result, round});
 
   auto block = TestBlockBuilder().transactions(txs).build();
 
@@ -415,15 +399,8 @@
         invalid_txs[i].hash(),
         iroha::validation::CommandError{"SomeCommandName", 1, "", true, i});
   }
-<<<<<<< HEAD
   verified_prop_notifier.get_subscriber().on_next(
-      simulator::VerifiedProposalCreatorEvent{
-          std::make_shared<iroha::validation::VerifiedProposalAndErrors>(
-              std::make_pair(verified_proposal, txs_errors)),
-          round});
-=======
-  verified_prop_notifier.get_subscriber().on_next(validation_result);
->>>>>>> 1c33225a
+      simulator::VerifiedProposalCreatorEvent{validation_result, round});
 
   auto block = TestBlockBuilder().transactions(block_txs).build();
 
