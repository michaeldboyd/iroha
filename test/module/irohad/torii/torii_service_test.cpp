/**
 * Copyright Soramitsu Co., Ltd. All Rights Reserved.
 * SPDX-License-Identifier: Apache-2.0
 */

#include "backend/protobuf/proto_transport_factory.hpp"
#include "backend/protobuf/proto_tx_status_factory.hpp"
#include "builders/protobuf/transaction.hpp"
#include "endpoint.pb.h"
#include "interfaces/iroha_internal/transaction_batch_factory_impl.hpp"
#include "interfaces/iroha_internal/transaction_batch_parser_impl.hpp"
#include "main/server_runner.hpp"
#include "module/irohad/ametsuchi/ametsuchi_mocks.hpp"
#include "module/irohad/multi_sig_transactions/mst_mocks.hpp"
#include "module/irohad/network/network_mocks.hpp"
#include "module/shared_model/builders/protobuf/block.hpp"
#include "module/shared_model/builders/protobuf/proposal.hpp"
#include "module/shared_model/builders/protobuf/test_block_builder.hpp"
#include "module/shared_model/builders/protobuf/test_proposal_builder.hpp"
#include "module/shared_model/builders/protobuf/test_transaction_builder.hpp"
#include "ordering/impl/on_demand_common.hpp"
#include "torii/command_client.hpp"
#include "torii/impl/command_service_impl.hpp"
#include "torii/impl/command_service_transport_grpc.hpp"
#include "torii/impl/status_bus_impl.hpp"
#include "torii/processor/transaction_processor_impl.hpp"
#include "validators/protobuf/proto_transaction_validator.hpp"

constexpr size_t TimesToriiBlocking = 5;

using ::testing::_;
using ::testing::A;
using ::testing::AtLeast;
using ::testing::HasSubstr;
using ::testing::Return;

using namespace iroha::network;
using namespace iroha::ametsuchi;
using namespace iroha::torii;
using namespace iroha::synchronizer;

using namespace std::chrono_literals;
constexpr std::chrono::milliseconds initial_timeout = 1s;
constexpr std::chrono::milliseconds nonfinal_timeout = 2 * 10s;

/**
The do-while cycle imitates client resubscription to the stream. Stream
"expiration" is a valid designed case (see pr #1615 for the details).

The number of attempts (3) is a magic constant here. The idea behind this number
is the following: only one resubscription is usually enough to pass the test; if
three resubscribes were not enough, then most likely there is another bug.
 */
constexpr uint32_t resubscribe_attempts = 3;

class CustomPeerCommunicationServiceMock : public PeerCommunicationService {
 public:
  CustomPeerCommunicationServiceMock(
      rxcpp::subjects::subject<OrderingEvent> prop_notifier,
      rxcpp::subjects::subject<SynchronizationEvent> commit_notifier,
      rxcpp::subjects::subject<iroha::simulator::VerifiedProposalCreatorEvent>
          verified_prop_notifier)
      : prop_notifier_(prop_notifier),
        commit_notifier_(commit_notifier),
        verified_prop_notifier_(verified_prop_notifier) {}

  void propagate_batch(
      std::shared_ptr<shared_model::interface::TransactionBatch> batch)
      const override {}

  rxcpp::observable<OrderingEvent> onProposal() const override {
    return prop_notifier_.get_observable();
  }

  rxcpp::observable<SynchronizationEvent> on_commit() const override {
    return commit_notifier_.get_observable();
  }

  rxcpp::observable<iroha::simulator::VerifiedProposalCreatorEvent>
  onVerifiedProposal() const override {
    return verified_prop_notifier_.get_observable();
  }

 private:
  rxcpp::subjects::subject<OrderingEvent> prop_notifier_;
  rxcpp::subjects::subject<SynchronizationEvent> commit_notifier_;
  rxcpp::subjects::subject<iroha::simulator::VerifiedProposalCreatorEvent>
      verified_prop_notifier_;
};

class ToriiServiceTest : public testing::Test {
 public:
  virtual void SetUp() {
    runner = std::make_unique<ServerRunner>(ip + ":0");

    // ----------- Command Service --------------
    pcsMock = std::make_shared<CustomPeerCommunicationServiceMock>(
        prop_notifier_, commit_notifier_, verified_prop_notifier_);
    mst = std::make_shared<iroha::MockMstProcessor>();
    wsv_query = std::make_shared<MockWsvQuery>();
    block_query = std::make_shared<MockBlockQuery>();
    storage = std::make_shared<MockStorage>();

    EXPECT_CALL(*mst, onStateUpdateImpl())
        .WillRepeatedly(Return(mst_update_notifier.get_observable()));
    EXPECT_CALL(*mst, onPreparedBatchesImpl())
        .WillRepeatedly(Return(mst_prepared_notifier.get_observable()));
    EXPECT_CALL(*mst, onExpiredBatchesImpl())
        .WillRepeatedly(Return(mst_expired_notifier.get_observable()));

    auto status_bus = std::make_shared<iroha::torii::StatusBusImpl>();
    auto tx_processor =
        std::make_shared<iroha::torii::TransactionProcessorImpl>(
            pcsMock,
            mst,
            status_bus,
            std::make_shared<shared_model::proto::ProtoTxStatusFactory>());

    EXPECT_CALL(*block_query, getTxByHashSync(_))
        .WillRepeatedly(Return(boost::none));
    EXPECT_CALL(*storage, getBlockQuery()).WillRepeatedly(Return(block_query));

    //----------- Server run ----------------
    auto status_factory =
        std::make_shared<shared_model::proto::ProtoTxStatusFactory>();
    std::unique_ptr<shared_model::validation::AbstractValidator<
        shared_model::interface::Transaction>>
        interface_transaction_validator = std::make_unique<
            shared_model::validation::DefaultUnsignedTransactionValidator>();
    std::unique_ptr<shared_model::validation::AbstractValidator<
        iroha::protocol::Transaction>>
        proto_transaction_validator = std::make_unique<
            shared_model::validation::ProtoTransactionValidator>();
    auto transaction_factory =
        std::make_shared<shared_model::proto::ProtoTransportFactory<
            shared_model::interface::Transaction,
            shared_model::proto::Transaction>>(
            std::move(interface_transaction_validator),
            std::move(proto_transaction_validator));
    auto batch_parser =
        std::make_shared<shared_model::interface::TransactionBatchParserImpl>();
    auto batch_factory = std::make_shared<
        shared_model::interface::TransactionBatchFactoryImpl>();
    runner
        ->append(std::make_unique<torii::CommandServiceTransportGrpc>(
            std::make_shared<torii::CommandServiceImpl>(
                tx_processor, storage, status_bus, status_factory),
            status_bus,
            initial_timeout,
            nonfinal_timeout,
            status_factory,
            transaction_factory,
            batch_parser,
            batch_factory))
        .run()
        .match(
            [this](iroha::expected::Value<int> port) {
              this->port = port.value;
            },
            [](iroha::expected::Error<std::string> err) {
              FAIL() << err.error;
            });

    runner->waitForServersReady();
  }

  std::unique_ptr<ServerRunner> runner;

  std::shared_ptr<MockWsvQuery> wsv_query;
  std::shared_ptr<MockBlockQuery> block_query;
  std::shared_ptr<MockStorage> storage;

  rxcpp::subjects::subject<OrderingEvent> prop_notifier_;
  rxcpp::subjects::subject<SynchronizationEvent> commit_notifier_;
  rxcpp::subjects::subject<iroha::simulator::VerifiedProposalCreatorEvent>
      verified_prop_notifier_;
  rxcpp::subjects::subject<std::shared_ptr<iroha::MstState>>
      mst_update_notifier;
  rxcpp::subjects::subject<iroha::DataType> mst_prepared_notifier;
  rxcpp::subjects::subject<iroha::DataType> mst_expired_notifier;

  std::shared_ptr<CustomPeerCommunicationServiceMock> pcsMock;
  std::shared_ptr<iroha::MockMstProcessor> mst;

  shared_model::crypto::Keypair keypair =
      shared_model::crypto::DefaultCryptoAlgorithmType::generateKeypair();

  iroha::consensus::Round round;
  const std::string ip = "127.0.0.1";
  int port;
};

/**
 * @given chain of CommandClient copies and moves
 * @when status is asked
 * @then grpc returns ok
 */
TEST_F(ToriiServiceTest, CommandClient) {
  iroha::protocol::TxStatusRequest tx_request;
  tx_request.set_tx_hash(std::string(32, '1'));
  iroha::protocol::ToriiResponse toriiResponse;

  auto client1 = torii::CommandSyncClient(ip, port);
  // Copy ctor
  torii::CommandSyncClient client2(client1);
  // copy assignment
  auto client3 = client2;
  // move ctor
  torii::CommandSyncClient client4(std::move(client3));
  // move assignment
  auto client5 = std::move(client4);
  auto stat = client5.Status(tx_request, toriiResponse);

  ASSERT_TRUE(stat.ok());
}
/**
 * @given torii service and number of transactions
 * @when retrieving their status
 * @then ensure those are not received
 */
TEST_F(ToriiServiceTest, StatusWhenTxWasNotReceivedBlocking) {
  std::vector<shared_model::interface::types::HashType> tx_hashes;

  ON_CALL(*block_query, checkTxPresence(_))
      .WillByDefault(
          Return(boost::make_optional<iroha::ametsuchi::TxCacheStatusType>(
              iroha::ametsuchi::tx_cache_status_responses::Missing())));

  // create transactions, but do not send them
  for (size_t i = 0; i < TimesToriiBlocking; ++i) {
    tx_hashes.push_back(shared_model::crypto::Hash{std::to_string(i)});
  }

  // get statuses of unsent transactions
  auto client = torii::CommandSyncClient(ip, port);

  for (size_t i = 0; i < TimesToriiBlocking; ++i) {
    iroha::protocol::TxStatusRequest tx_request;
    tx_request.set_tx_hash(
        shared_model::crypto::toBinaryString(tx_hashes.at(i)));
    iroha::protocol::ToriiResponse toriiResponse;
    // this test does not require the fix for thread scheduling issues
    client.Status(tx_request, toriiResponse);
    ASSERT_EQ(toriiResponse.tx_status(),
              iroha::protocol::TxStatus::NOT_RECEIVED);
  }
}

/**
 * That test simulates the real behavior of the blocking Torii.
 *
 * @given torii service with mocked CommunicationService
 *        that is subscribed on custom rxcpp::subjects
 * @when sending some number of transactions to the Torii
 * @then ensure it perform as real one:
 *       - Torii returns ok status
 *       - Proper txs responses in Status are STATELESS_VALIDATION_SUCCESS,
 *         then STATEFUL_VALIDATION_SUCCESS and COMMITTED (order matters)
 *       - Tx that not in a block returns STATELESS_VALIDATION_SUCCESS and
           then STATEFUL_VALIDATION_FAILED
 */
TEST_F(ToriiServiceTest, StatusWhenBlocking) {
  std::vector<shared_model::proto::Transaction> txs;
  std::vector<shared_model::interface::types::HashType> tx_hashes;

  auto client1 = torii::CommandSyncClient(ip, port);

  // create transactions and send them to Torii
  std::string account_id = "some@account";
  auto now = iroha::time::now();
  for (size_t i = 0; i < TimesToriiBlocking; ++i) {
    auto shm_tx = shared_model::proto::TransactionBuilder()
                      .creatorAccountId(account_id)
                      .createdTime(now + i)
                      .setAccountQuorum(account_id, 2)
                      .quorum(1)
                      .build()
                      .signAndAddSignature(
                          shared_model::crypto::DefaultCryptoAlgorithmType::
                              generateKeypair())
                      .finish();
    const auto &new_tx = shm_tx.getTransport();

    auto stat = client1.Torii(new_tx);
    txs.push_back(shm_tx);
    tx_hashes.push_back(shm_tx.hash());

    ASSERT_TRUE(stat.ok());
  }

  // create proposal from these transactions
  std::shared_ptr<shared_model::interface::Proposal> proposal =
      std::make_shared<shared_model::proto::Proposal>(
          TestProposalBuilder()
              .height(1)
              .createdTime(iroha::time::now())
              .transactions(txs)
              .build());
  prop_notifier_.get_subscriber().on_next(OrderingEvent{
      proposal, {proposal->height(), iroha::ordering::kFirstRejectRound}});

  torii::CommandSyncClient client2(client1);

  // check if stateless validation passed
  for (size_t i = 0; i < TimesToriiBlocking; ++i) {
    iroha::protocol::TxStatusRequest tx_request;
    tx_request.set_tx_hash(
        shared_model::crypto::toBinaryString(tx_hashes.at(i)));
    iroha::protocol::ToriiResponse toriiResponse;
    client2.Status(tx_request, toriiResponse);

    ASSERT_EQ(toriiResponse.tx_status(),
              iroha::protocol::TxStatus::ENOUGH_SIGNATURES_COLLECTED);
  }

  // create block from the all transactions but the last one
  auto failed_tx_hash = txs.back().hash();
  txs.pop_back();
  auto block =
      clone(TestBlockBuilder()
                .transactions(txs)
                .height(1)
                .createdTime(0)
                .prevHash(shared_model::crypto::Hash(std::string(32, '0')))
                .build());

  // notify the verified proposal event about txs, which passed stateful
  // validation
  auto validation_result =
      std::make_shared<iroha::validation::VerifiedProposalAndErrors>();
  validation_result->verified_proposal =
      std::make_unique<shared_model::proto::Proposal>(
          TestProposalBuilder()
              .height(1)
              .createdTime(iroha::time::now())
              .transactions(txs)
              .build());

  auto cmd_name = "FailedCommand";
  size_t cmd_index = 2;
  uint32_t error_code = 3;
  validation_result->rejected_transactions.emplace(
      failed_tx_hash,
      iroha::validation::CommandError{
<<<<<<< HEAD
          "FailedCommand", "stateful validation failed", true, 2},
      failed_tx_hash)};
  auto stringified_error = "Stateful validation error in transaction "
                           + failed_tx_hash.hex() + ": "
                           "command 'FailedCommand' with index '2' "
                           "did not pass verification with error 'stateful "
                           "validation failed'";
  verified_prop_notifier_.get_subscriber().on_next(
      iroha::simulator::VerifiedProposalCreatorEvent{
          std::make_shared<iroha::validation::VerifiedProposalAndErrors>(
              std::make_pair(verified_proposal, errors)),
          round});
=======
          cmd_name, error_code, "", true, cmd_index});
  verified_prop_notifier_.get_subscriber().on_next(validation_result);
>>>>>>> 1c33225a

  // create commit from block notifier's observable
  rxcpp::subjects::subject<std::shared_ptr<shared_model::interface::Block>>
      block_notifier_;
  SynchronizationEvent commit{block_notifier_.get_observable(),
                              SynchronizationOutcomeType::kCommit,
                              {}};

  // invoke on next of commit_notifier by sending new block to commit
  commit_notifier_.get_subscriber().on_next(commit);
  block_notifier_.get_subscriber().on_next(std::move(block));

  auto client3 = client2;
  // check if all transactions but the last one passed stateful validation
  for (size_t i = 0; i < TimesToriiBlocking - 1; ++i) {
    iroha::protocol::TxStatusRequest tx_request;
    tx_request.set_tx_hash(
        shared_model::crypto::toBinaryString(tx_hashes.at(i)));
    iroha::protocol::ToriiResponse toriiResponse;

    auto resub_counter(resubscribe_attempts);
    do {
      client3.Status(tx_request, toriiResponse);
    } while (toriiResponse.tx_status()
                 != iroha::protocol::TxStatus::STATEFUL_VALIDATION_SUCCESS
             and --resub_counter);

    ASSERT_EQ(toriiResponse.tx_status(),
              iroha::protocol::TxStatus::STATEFUL_VALIDATION_SUCCESS);
  }

  // end current commit
  block_notifier_.get_subscriber().on_completed();

  auto client4 = client3;
  // check if all transactions but the last have committed state
  for (size_t i = 0; i < TimesToriiBlocking - 1; ++i) {
    iroha::protocol::TxStatusRequest tx_request;
    tx_request.set_tx_hash(
        shared_model::crypto::toBinaryString(tx_hashes.at(i)));
    iroha::protocol::ToriiResponse toriiResponse;
    client4.Status(tx_request, toriiResponse);

    ASSERT_EQ(toriiResponse.tx_status(), iroha::protocol::TxStatus::COMMITTED);
  }

  torii::CommandSyncClient client5(client4);
  // check if the last transaction from txs has failed stateful validation
  iroha::protocol::TxStatusRequest last_tx_request;
  last_tx_request.set_tx_hash(shared_model::crypto::toBinaryString(
      tx_hashes.at(TimesToriiBlocking - 1)));
  iroha::protocol::ToriiResponse stful_invalid_response;
  client5.Status(last_tx_request, stful_invalid_response);
  ASSERT_EQ(stful_invalid_response.tx_status(),
            iroha::protocol::TxStatus::STATEFUL_VALIDATION_FAILED);
  ASSERT_EQ(stful_invalid_response.err_or_cmd_name(), cmd_name);
  ASSERT_EQ(stful_invalid_response.failed_cmd_index(), cmd_index);
  ASSERT_EQ(stful_invalid_response.error_code(), error_code);
}

/**
 * @given torii service and some number of transactions with hashes
 * @when sending request on this txs
 * @then ensure that response has the same hash as sent tx
 */
TEST_F(ToriiServiceTest, CheckHash) {
  // given
  std::vector<shared_model::interface::types::HashType> tx_hashes;
  const int tx_num = 10;

  // create transactions, but do not send them
  for (size_t i = 0; i < tx_num; ++i) {
    auto tx = TestTransactionBuilder().build();
    tx_hashes.push_back(tx.hash());
  }

  auto client = torii::CommandSyncClient(ip, port);

  // get statuses of transactions
  for (auto &hash : tx_hashes) {
    iroha::protocol::TxStatusRequest tx_request;
    tx_request.set_tx_hash(shared_model::crypto::toBinaryString(hash));
    iroha::protocol::ToriiResponse toriiResponse;
    const auto binary_hash = shared_model::crypto::toBinaryString(hash);
    auto resub_counter(resubscribe_attempts);
    do {
      client.Status(tx_request, toriiResponse);
    } while (toriiResponse.tx_hash() != binary_hash and --resub_counter);
    ASSERT_EQ(toriiResponse.tx_hash(), binary_hash);
  }
}

/**
 * @given torii service and one valid transaction
 * @when starting StatusStream and then sending transaction to Iroha
 * @then ensure that response will have at least 3 statuses
 * (it should contain STATELESS_VALIDATION_SUCCESS, STATEFUL_VALIDATION_SUCCESS
 * and COMMITTED) and the last status should be COMMITTED
 */
TEST_F(ToriiServiceTest, StreamingFullPipelineTest) {
  using namespace shared_model;

  auto client = torii::CommandSyncClient(ip, port);
  auto iroha_tx = proto::TransactionBuilder()
                      .creatorAccountId("a@domain")
                      .setAccountQuorum("a@domain", 2)
                      .createdTime(iroha::time::now())
                      .quorum(1)
                      .build()
                      .signAndAddSignature(keypair)
                      .finish();

  std::string txhash = crypto::toBinaryString(iroha_tx.hash());

  std::vector<iroha::protocol::ToriiResponse> torii_response;
  // StatusStream is a blocking call and returns only when the last status
  // (Committed in this case) will be received. We start request before
  // transaction sending so we need in a separate thread for it.
  std::thread t([&] {
    auto resub_counter(resubscribe_attempts);
    iroha::protocol::TxStatusRequest tx_request;
    tx_request.set_tx_hash(txhash);
    do {
      client.StatusStream(tx_request, torii_response);
    } while (torii_response.back().tx_status()
                 != iroha::protocol::TxStatus::COMMITTED
             and --resub_counter);
  });

  client.Torii(iroha_tx.getTransport());

  std::vector<decltype(iroha_tx)> txs;
  txs.push_back(iroha_tx);
  std::shared_ptr<shared_model::interface::Proposal> proposal =
      std::make_shared<proto::Proposal>(proto::ProposalBuilder()
                                            .createdTime(iroha::time::now())
                                            .transactions(txs)
                                            .height(1)
                                            .build());
<<<<<<< HEAD
  prop_notifier_.get_subscriber().on_next(OrderingEvent{
      proposal, {proposal->height(), iroha::ordering::kFirstRejectRound}});
  verified_prop_notifier_.get_subscriber().on_next(
      iroha::simulator::VerifiedProposalCreatorEvent{
          std::make_shared<iroha::validation::VerifiedProposalAndErrors>(
              std::make_pair(proposal,
                             iroha::validation::TransactionsErrors{})),
          round});
=======
  prop_notifier_.get_subscriber().on_next(proposal);

  auto validation_result =
      std::make_shared<iroha::validation::VerifiedProposalAndErrors>();
  // a dirty hack: now the proposal object is kept also by unique_ptr.
  // both shared and unique ptrs will live till the end of this function,
  // and there the unique_ptr is released.
  validation_result->verified_proposal =
      std::unique_ptr<shared_model::proto::Proposal>(proposal.get());
  verified_prop_notifier_.get_subscriber().on_next(validation_result);
>>>>>>> 1c33225a

  auto block = clone(proto::BlockBuilder()
                         .height(1)
                         .createdTime(iroha::time::now())
                         .transactions(txs)
                         .prevHash(crypto::Hash(std::string(32, '0')))
                         .build()
                         .signAndAddSignature(keypair)
                         .finish());

  // create commit from block notifier's observable
  rxcpp::subjects::subject<std::shared_ptr<shared_model::interface::Block>>
      block_notifier_;
  SynchronizationEvent commit{block_notifier_.get_observable(),
                              SynchronizationOutcomeType::kCommit,
                              {}};

  // invoke on next of commit_notifier by sending new block to commit
  commit_notifier_.get_subscriber().on_next(commit);
  block_notifier_.get_subscriber().on_next(std::move(block));

  block_notifier_.get_subscriber().on_completed();
  t.join();

  // we can be sure only about final status
  // it can be only one or to follow by some non-final
  ASSERT_EQ(torii_response.back().tx_status(),
            iroha::protocol::TxStatus::COMMITTED);

  validation_result->verified_proposal.release();  // see initialization above
}

/**
 * @given torii service and fake transaction hash
 * @when sending streaming request for this hash
 * @then ensure that response will have exactly 1 status - NOT_RECEIVED
 */
TEST_F(ToriiServiceTest, StreamingNoTx) {
  auto client = torii::CommandSyncClient(ip, port);
  std::vector<iroha::protocol::ToriiResponse> torii_response;
  std::thread t([&]() {
    iroha::protocol::TxStatusRequest tx_request;
    tx_request.set_tx_hash("0123456789abcdef");
    // this test does not require the fix for thread scheduling issues
    client.StatusStream(tx_request, torii_response);
  });

  t.join();
  ASSERT_EQ(torii_response.size(), 1);
  ASSERT_EQ(torii_response.at(0).tx_status(),
            iroha::protocol::TxStatus::NOT_RECEIVED);
}

/**
 * Checks that torii is able to handle lists (sequences) of transactions
 *
 * @given torii service and collection of transactions
 * @when that collection is asked to be processed by Torii
 * @then statuses of all transactions from that request are
 * ENOUGH_SIGNATURES_COLLECTED
 */
TEST_F(ToriiServiceTest, ListOfTxs) {
  const auto test_txs_number = 5;

  // initial preparations: creation of variables and txs
  auto client = torii::CommandSyncClient(ip, port);
  std::vector<shared_model::interface::types::HashType> tx_hashes(
      test_txs_number);
  iroha::protocol::TxList tx_list;

  for (auto i = 0; i < test_txs_number; ++i) {
    auto shm_tx = shared_model::proto::TransactionBuilder()
                      .creatorAccountId("doge@master" + std::to_string(i))
                      .createdTime(iroha::time::now())
                      .setAccountQuorum("doge@master", 2)
                      .quorum(1)
                      .build()
                      .signAndAddSignature(
                          shared_model::crypto::DefaultCryptoAlgorithmType::
                              generateKeypair())
                      .finish();
    tx_hashes[i] = shm_tx.hash();
    new (tx_list.add_transactions())
        iroha::protocol::Transaction(shm_tx.getTransport());
  }

  // send the txs
  client.ListTorii(tx_list);

  // check their statuses
  std::for_each(
      std::begin(tx_hashes), std::end(tx_hashes), [&client](auto &hash) {
        iroha::protocol::TxStatusRequest tx_request;
        tx_request.set_tx_hash(shared_model::crypto::toBinaryString(hash));
        iroha::protocol::ToriiResponse toriiResponse;

        auto resub_counter(resubscribe_attempts);
        do {
          client.Status(tx_request, toriiResponse);
        } while (toriiResponse.tx_status()
                     != iroha::protocol::TxStatus::ENOUGH_SIGNATURES_COLLECTED
                 and --resub_counter);

        ASSERT_EQ(toriiResponse.tx_status(),
                  iroha::protocol::TxStatus::ENOUGH_SIGNATURES_COLLECTED);
      });
}

/**
 * Checks that in case of failed transactions list every transaction has a
 * related status and error message
 *
 * @given torii service and a list of bad-formed transactions
 * @when checking those transactions after sending them to Torii
 * @then every transaction from this list will have STATELESS_FAILED status @and
 * the same corresponding error message
 */
TEST_F(ToriiServiceTest, FailedListOfTxs) {
  const auto test_txs_number = 5;

  // initial preparations: creation of variables and txs
  auto client = torii::CommandSyncClient(ip, port);
  std::vector<shared_model::interface::types::HashType> tx_hashes(
      test_txs_number);
  iroha::protocol::TxList tx_list;

  for (auto i = 0; i < test_txs_number; ++i) {
    auto shm_tx = TestTransactionBuilder()
                      .creatorAccountId("doge@master" + std::to_string(i))
                      .createdTime(iroha::time::now(std::chrono::hours(24)
                                                    + std::chrono::minutes(1)))
                      .setAccountQuorum("doge@master", 2)
                      .quorum(1)
                      .build();
    tx_hashes[i] = shm_tx.hash();
    new (tx_list.add_transactions())
        iroha::protocol::Transaction(shm_tx.getTransport());
  }

  // send the txs
  client.ListTorii(tx_list);

  // check their statuses
  std::for_each(
      std::begin(tx_hashes), std::end(tx_hashes), [&client](auto &hash) {
        iroha::protocol::TxStatusRequest tx_request;
        tx_request.set_tx_hash(shared_model::crypto::toBinaryString(hash));
        iroha::protocol::ToriiResponse toriiResponse;
        auto resub_counter(resubscribe_attempts);
        do {
          client.Status(tx_request, toriiResponse);
        } while (toriiResponse.tx_status()
                     != iroha::protocol::TxStatus::STATELESS_VALIDATION_FAILED
                 and --resub_counter);

        ASSERT_EQ(toriiResponse.tx_status(),
                  iroha::protocol::TxStatus::STATELESS_VALIDATION_FAILED);
        auto msg = toriiResponse.err_or_cmd_name();
        ASSERT_THAT(msg, HasSubstr("bad timestamp: sent from future"));
      });
}<|MERGE_RESOLUTION|>--- conflicted
+++ resolved
@@ -342,23 +342,9 @@
   validation_result->rejected_transactions.emplace(
       failed_tx_hash,
       iroha::validation::CommandError{
-<<<<<<< HEAD
-          "FailedCommand", "stateful validation failed", true, 2},
-      failed_tx_hash)};
-  auto stringified_error = "Stateful validation error in transaction "
-                           + failed_tx_hash.hex() + ": "
-                           "command 'FailedCommand' with index '2' "
-                           "did not pass verification with error 'stateful "
-                           "validation failed'";
+          cmd_name, error_code, "", true, cmd_index});
   verified_prop_notifier_.get_subscriber().on_next(
-      iroha::simulator::VerifiedProposalCreatorEvent{
-          std::make_shared<iroha::validation::VerifiedProposalAndErrors>(
-              std::make_pair(verified_proposal, errors)),
-          round});
-=======
-          cmd_name, error_code, "", true, cmd_index});
-  verified_prop_notifier_.get_subscriber().on_next(validation_result);
->>>>>>> 1c33225a
+      iroha::simulator::VerifiedProposalCreatorEvent{validation_result, round});
 
   // create commit from block notifier's observable
   rxcpp::subjects::subject<std::shared_ptr<shared_model::interface::Block>>
@@ -498,27 +484,14 @@
                                             .transactions(txs)
                                             .height(1)
                                             .build());
-<<<<<<< HEAD
   prop_notifier_.get_subscriber().on_next(OrderingEvent{
       proposal, {proposal->height(), iroha::ordering::kFirstRejectRound}});
-  verified_prop_notifier_.get_subscriber().on_next(
-      iroha::simulator::VerifiedProposalCreatorEvent{
-          std::make_shared<iroha::validation::VerifiedProposalAndErrors>(
-              std::make_pair(proposal,
-                             iroha::validation::TransactionsErrors{})),
-          round});
-=======
-  prop_notifier_.get_subscriber().on_next(proposal);
 
   auto validation_result =
       std::make_shared<iroha::validation::VerifiedProposalAndErrors>();
-  // a dirty hack: now the proposal object is kept also by unique_ptr.
-  // both shared and unique ptrs will live till the end of this function,
-  // and there the unique_ptr is released.
-  validation_result->verified_proposal =
-      std::unique_ptr<shared_model::proto::Proposal>(proposal.get());
-  verified_prop_notifier_.get_subscriber().on_next(validation_result);
->>>>>>> 1c33225a
+  validation_result->verified_proposal = proposal;
+  verified_prop_notifier_.get_subscriber().on_next(
+      iroha::simulator::VerifiedProposalCreatorEvent{validation_result, round});
 
   auto block = clone(proto::BlockBuilder()
                          .height(1)
@@ -547,8 +520,6 @@
   // it can be only one or to follow by some non-final
   ASSERT_EQ(torii_response.back().tx_status(),
             iroha::protocol::TxStatus::COMMITTED);
-
-  validation_result->verified_proposal.release();  // see initialization above
 }
 
 /**
