--- conflicted
+++ resolved
@@ -121,21 +121,13 @@
     auto status_factory =
         std::make_shared<shared_model::proto::ProtoTxStatusFactory>();
     runner
-<<<<<<< HEAD
-        ->append(std::make_unique<torii::CommandService>(cs_processor,
-                                                         storage,
-                                                         status_bus,
-                                                         initial_timeout,
-                                                         nonfinal_timeout))
-=======
         ->append(std::make_unique<torii::CommandServiceTransportGrpc>(
             std::make_shared<torii::CommandServiceImpl>(
-                tx_processor, storage, status_bus, status_factory),
+                cs_processor, storage, status_bus, status_factory),
             status_bus,
             initial_timeout,
             nonfinal_timeout,
             status_factory))
->>>>>>> d0d7537f
         .run()
         .match(
             [this](iroha::expected::Value<int> port) {
