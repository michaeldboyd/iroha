--- conflicted
+++ resolved
@@ -14,14 +14,9 @@
 #include <boost/range/counting_range.hpp>
 #include <boost/range/numeric.hpp>
 #include "consensus/yac/storage/yac_proposal_storage.hpp"
-
 #include "module/irohad/ametsuchi/mock_peer_query.hpp"
 #include "module/irohad/ametsuchi/mock_peer_query_factory.hpp"
-<<<<<<< HEAD
-#include "module/irohad/consensus/yac/yac_mocks.hpp"
-=======
 #include "module/irohad/consensus/yac/yac_test_util.hpp"
->>>>>>> e2a82db7
 #include "module/shared_model/interface_mocks.hpp"
 
 using namespace boost::adaptors;
@@ -63,19 +58,8 @@
   std::vector<wPeer> s_peers = [] {
     std::vector<wPeer> result;
     for (size_t i = 1; i <= N_PEERS; ++i) {
-<<<<<<< HEAD
-      auto tmp = iroha::consensus::yac::mk_peer(std::to_string(i));
+      auto tmp = iroha::consensus::yac::makePeer(std::to_string(i));
       auto peer = makePeer(tmp->address(), tmp->pubkey());
-=======
-      auto tmp = iroha::consensus::yac::makePeer(std::to_string(i));
-
-      auto key = tmp->pubkey();
-
-      auto peer = std::make_shared<MockPeer>();
-      EXPECT_CALL(*peer, address())
-          .WillRepeatedly(ReturnRefOfCopy(tmp->address()));
-      EXPECT_CALL(*peer, pubkey()).WillRepeatedly(ReturnRefOfCopy(key));
->>>>>>> e2a82db7
 
       result.emplace_back(peer);
     }
