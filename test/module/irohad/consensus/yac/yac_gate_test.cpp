/**
 * Copyright Soramitsu Co., Ltd. All Rights Reserved.
 * SPDX-License-Identifier: Apache-2.0
 */

#include "consensus/yac/impl/yac_gate_impl.hpp"

#include <memory>

#include <rxcpp/rx.hpp>
#include "consensus/consensus_block_cache.hpp"
#include "consensus/yac/storage/yac_proposal_storage.hpp"
#include "cryptography/crypto_provider/crypto_defaults.hpp"
#include "framework/test_subscriber.hpp"

#include "module/irohad/consensus/yac/mock_yac_hash_gate.hpp"
#include "module/irohad/consensus/yac/mock_yac_hash_provider.hpp"
#include "module/irohad/consensus/yac/mock_yac_peer_orderer.hpp"
#include "module/irohad/consensus/yac/yac_test_util.hpp"
#include "module/irohad/simulator/simulator_mocks.hpp"
#include "module/shared_model/interface_mocks.hpp"

using namespace iroha::consensus::yac;
using namespace iroha::network;
using namespace iroha::simulator;
using namespace framework::test_subscriber;
using namespace shared_model::crypto;
using iroha::consensus::ConsensusResultCache;

using ::testing::_;
using ::testing::An;
using ::testing::AtLeast;
using ::testing::Return;
using ::testing::ReturnRefOfCopy;

class YacGateTest : public ::testing::Test {
 public:
  void SetUp() override {
    auto keypair =
        shared_model::crypto::DefaultCryptoAlgorithmType::generateKeypair();

    expected_hash = YacHash(round, "proposal", "block");

    auto block = std::make_shared<MockBlock>();
    EXPECT_CALL(*block, payload())
        .WillRepeatedly(ReturnRefOfCopy(Blob(std::string())));
    EXPECT_CALL(*block, addSignature(_, _)).WillRepeatedly(Return(true));
    EXPECT_CALL(*block, height()).WillRepeatedly(Return(1));
    EXPECT_CALL(*block, txsNumber()).WillRepeatedly(Return(0));
    EXPECT_CALL(*block, createdTime()).WillRepeatedly(Return(1));
    EXPECT_CALL(*block, transactions())
        .WillRepeatedly(
            Return<shared_model::interface::types::TransactionsCollectionType>(
                {}));
    EXPECT_CALL(*block, signatures())
        .WillRepeatedly(
            Return<shared_model::interface::types::SignatureRangeType>({}));
    auto prev_hash = Hash("prev hash");
    EXPECT_CALL(*block, prevHash())
        .WillRepeatedly(testing::ReturnRefOfCopy(prev_hash));
    expected_block = block;

    auto signature = std::make_shared<MockSignature>();
    EXPECT_CALL(*signature, publicKey())
        .WillRepeatedly(ReturnRefOfCopy(expected_pubkey));
    EXPECT_CALL(*signature, signedData())
        .WillRepeatedly(ReturnRefOfCopy(expected_signed));

    expected_hash.block_signature = signature;
    message.hash = expected_hash;
    message.signature = signature;
    commit_message = CommitMessage({message});
    expected_commit = commit_message;

    auto hash_gate_ptr = std::make_unique<MockHashGate>();
    hash_gate = hash_gate_ptr.get();
    auto peer_orderer_ptr = std::make_unique<MockYacPeerOrderer>();
    peer_orderer = peer_orderer_ptr.get();
    hash_provider = std::make_shared<MockYacHashProvider>();
    block_creator = std::make_shared<MockBlockCreator>();
    block_cache = std::make_shared<ConsensusResultCache>();

    ON_CALL(*hash_gate, onOutcome())
        .WillByDefault(Return(outcome_notifier.get_observable()));

    ON_CALL(*block_creator, onBlock())
        .WillByDefault(Return(block_notifier.get_observable()));

    gate = std::make_shared<YacGateImpl>(std::move(hash_gate_ptr),
                                         std::move(peer_orderer_ptr),
                                         hash_provider,
                                         block_creator,
                                         block_cache);

    auto peer = makePeer("127.0.0.1", shared_model::crypto::PublicKey("111"));
    auto ledger_peers =
        std::make_shared<iroha::PeerList>(iroha::PeerList{peer});
    ledger_state = std::make_shared<iroha::LedgerState>(ledger_peers);
  }

  iroha::consensus::Round round{1, 1};
  PublicKey expected_pubkey{"expected_pubkey"};
  Signed expected_signed{"expected_signed"};
  Hash prev_hash{"prev hash"};
  YacHash expected_hash;
  std::shared_ptr<shared_model::interface::Proposal> expected_proposal;
  std::shared_ptr<shared_model::interface::Block> expected_block;
  VoteMessage message;
  CommitMessage commit_message;
  Answer expected_commit{commit_message};
  rxcpp::subjects::subject<BlockCreatorEvent> block_notifier;
  rxcpp::subjects::subject<Answer> outcome_notifier;

  MockHashGate *hash_gate;
  MockYacPeerOrderer *peer_orderer;
  std::shared_ptr<MockYacHashProvider> hash_provider;
  std::shared_ptr<MockBlockCreator> block_creator;
  std::shared_ptr<ConsensusResultCache> block_cache;

  std::shared_ptr<YacGateImpl> gate;
  std::shared_ptr<iroha::LedgerState> ledger_state;

 protected:
  YacGateTest() : commit_message(std::vector<VoteMessage>{}) {}
};

/**
 * @given yac gate
 * @when voting for the block @and receiving it on commit
 * @then yac gate will emit this block
 */
TEST_F(YacGateTest, YacGateSubscriptionTest) {
  // yac consensus
  EXPECT_CALL(*hash_gate, vote(expected_hash, _)).Times(1);

  // generate order of peers
<<<<<<< HEAD
  EXPECT_CALL(*peer_orderer, getOrdering(_, _))
      .WillOnce(Return(ClusterOrdering::create({mk_peer("fake_node")})));
=======
  EXPECT_CALL(*peer_orderer, getOrdering(_))
      .WillOnce(Return(ClusterOrdering::create({makePeer("fake_node")})));
>>>>>>> e2a82db7

  // make hash from block
  EXPECT_CALL(*hash_provider, makeHash(_)).WillOnce(Return(expected_hash));

  block_notifier.get_subscriber().on_next(BlockCreatorEvent{
      RoundData{expected_proposal, expected_block}, round, ledger_state});

  // verify that block we voted for is in the cache
  auto cache_block = block_cache->get();
  ASSERT_EQ(cache_block, expected_block);

  // verify that yac gate emit expected block
  auto gate_wrapper = make_test_subscriber<CallExact>(gate->onOutcome(), 1);
  gate_wrapper.subscribe([this](auto outcome) {
    auto block = boost::get<iroha::consensus::PairValid>(outcome).block;
    ASSERT_EQ(block, expected_block);

    // verify that gate has put to cache block received from consensus
    auto cache_block = block_cache->get();
    ASSERT_EQ(block, cache_block);
  });

  outcome_notifier.get_subscriber().on_next(expected_commit);

  ASSERT_TRUE(gate_wrapper.validate());
}

/**
 * @given yac gate
 * @when unsuccesfully trying to retrieve peers order
 * @then system will not crash
 */
TEST_F(YacGateTest, YacGateSubscribtionTestFailCase) {
  // yac consensus
  EXPECT_CALL(*hash_gate, vote(_, _)).Times(0);

  // generate order of peers
  EXPECT_CALL(*peer_orderer, getOrdering(_, _)).WillOnce(Return(boost::none));

  // make hash from block
  EXPECT_CALL(*hash_provider, makeHash(_)).WillOnce(Return(expected_hash));

  block_notifier.get_subscriber().on_next(BlockCreatorEvent{
      RoundData{expected_proposal, expected_block}, round, ledger_state});
}

/**
 * @given yac gate
 * @when voted on nothing
 * @then cache isn't changed
 */
TEST_F(YacGateTest, AgreementOnNone) {
  EXPECT_CALL(*hash_gate, vote(_, _)).Times(1);

<<<<<<< HEAD
  EXPECT_CALL(*peer_orderer, getOrdering(_, _))
      .WillOnce(Return(ClusterOrdering::create({mk_peer("fake_node")})));
=======
  EXPECT_CALL(*peer_orderer, getOrdering(_))
      .WillOnce(Return(ClusterOrdering::create({makePeer("fake_node")})));
>>>>>>> e2a82db7

  ASSERT_EQ(block_cache->get(), nullptr);

  gate->vote({boost::none, round, ledger_state});

  ASSERT_EQ(block_cache->get(), nullptr);
}

/**
 * @given yac gate
 * @when voting for one block @and receiving another
 * @then yac gate will emit the data of block, for which consensus voted
 */
TEST_F(YacGateTest, DifferentCommit) {
  // make hash from block
  EXPECT_CALL(*hash_provider, makeHash(_)).WillOnce(Return(expected_hash));

  // generate order of peers
<<<<<<< HEAD
  EXPECT_CALL(*peer_orderer, getOrdering(_, _))
      .WillOnce(Return(ClusterOrdering::create({mk_peer("fake_node")})));
=======
  EXPECT_CALL(*peer_orderer, getOrdering(_))
      .WillOnce(Return(ClusterOrdering::create({makePeer("fake_node")})));
>>>>>>> e2a82db7

  EXPECT_CALL(*hash_gate, vote(expected_hash, _)).Times(1);

  block_notifier.get_subscriber().on_next(BlockCreatorEvent{
      RoundData{expected_proposal, expected_block}, round, ledger_state});

  // create another block, which will be "received", and generate a commit
  // message with it
  decltype(expected_block) actual_block = std::make_shared<MockBlock>();
  Hash actual_hash("actual_hash");
  PublicKey actual_pubkey("actual_pubkey");
  auto signature = std::make_shared<MockSignature>();
  EXPECT_CALL(*signature, publicKey())
      .WillRepeatedly(ReturnRefOfCopy(actual_pubkey));

  message.hash = YacHash(round, "actual_proposal", "actual_block");
  message.signature = signature;
  commit_message = CommitMessage({message});
  expected_commit = commit_message;

  // convert yac hash to model hash
  EXPECT_CALL(*hash_provider, toModelHash(message.hash))
      .WillOnce(Return(actual_hash));

  // verify that block we voted for is in the cache
  auto cache_block = block_cache->get();
  ASSERT_EQ(cache_block, expected_block);

  // verify that yac gate emit expected block
  auto gate_wrapper = make_test_subscriber<CallExact>(gate->onOutcome(), 1);
  gate_wrapper.subscribe([actual_hash, actual_pubkey](auto outcome) {
    auto concrete_outcome = boost::get<iroha::consensus::VoteOther>(outcome);
    auto public_keys = concrete_outcome.public_keys;
    auto hash = concrete_outcome.hash;

    ASSERT_EQ(1, public_keys.size());
    ASSERT_EQ(actual_pubkey, public_keys.front());
    ASSERT_EQ(hash, actual_hash);
  });

  outcome_notifier.get_subscriber().on_next(expected_commit);

  ASSERT_TRUE(gate_wrapper.validate());
}

class YacGateOlderTest : public YacGateTest {
  void SetUp() override {
    YacGateTest::SetUp();

    // generate order of peers
<<<<<<< HEAD
    ON_CALL(*peer_orderer, getOrdering(_, _))
        .WillByDefault(Return(ClusterOrdering::create({mk_peer("fake_node")})));
=======
    ON_CALL(*peer_orderer, getOrdering(_))
        .WillByDefault(Return(ClusterOrdering::create({makePeer("fake_node")})));
>>>>>>> e2a82db7

    // make hash from block
    ON_CALL(*hash_provider, makeHash(_)).WillByDefault(Return(expected_hash));

    block_notifier.get_subscriber().on_next(BlockCreatorEvent{
        RoundData{expected_proposal, expected_block}, round, ledger_state});
  }
};

/**
 * @given yac gate with current round initialized
 * @when vote for older round is called
 * @then vote is ignored
 */
TEST_F(YacGateOlderTest, OlderVote) {
  EXPECT_CALL(*hash_gate, vote(expected_hash, _)).Times(0);

  EXPECT_CALL(*peer_orderer, getOrdering(_, _)).Times(0);

  EXPECT_CALL(*hash_provider, makeHash(_)).Times(0);

  block_notifier.get_subscriber().on_next(BlockCreatorEvent{
      boost::none, {round.block_round - 1, round.reject_round}, ledger_state});
}

/**
 * @given yac gate with current round initialized
 * @when commit for older round is received
 * @then commit is ignored
 */
TEST_F(YacGateOlderTest, OlderCommit) {
  auto signature = std::make_shared<MockSignature>();
  EXPECT_CALL(*signature, publicKey())
      .WillRepeatedly(ReturnRefOfCopy(PublicKey("actual_pubkey")));

  VoteMessage message{YacHash({round.block_round - 1, round.reject_round},
                              "actual_proposal",
                              "actual_block"),
                      signature};
  Answer commit{CommitMessage({message})};

  auto gate_wrapper = make_test_subscriber<CallExact>(gate->onOutcome(), 0);
  gate_wrapper.subscribe();

  outcome_notifier.get_subscriber().on_next(commit);

  ASSERT_TRUE(gate_wrapper.validate());
}

/**
 * @given yac gate with current round initialized
 * @when reject for older round is received
 * @then reject is ignored
 */
TEST_F(YacGateOlderTest, OlderReject) {
  auto signature1 = std::make_shared<MockSignature>(),
       signature2 = std::make_shared<MockSignature>();
  EXPECT_CALL(*signature1, publicKey())
      .WillRepeatedly(ReturnRefOfCopy(PublicKey("actual_pubkey1")));
  EXPECT_CALL(*signature2, publicKey())
      .WillRepeatedly(ReturnRefOfCopy(PublicKey("actual_pubkey2")));

  VoteMessage message1{YacHash({round.block_round - 1, round.reject_round},
                               "actual_proposal1",
                               "actual_block1"),
                       signature1},
      message2{YacHash({round.block_round - 1, round.reject_round},
                       "actual_proposal2",
                       "actual_block2"),
               signature2};
  Answer reject{RejectMessage({message1, message2})};

  auto gate_wrapper = make_test_subscriber<CallExact>(gate->onOutcome(), 0);
  gate_wrapper.subscribe();

  outcome_notifier.get_subscriber().on_next(reject);

  ASSERT_TRUE(gate_wrapper.validate());
}<|MERGE_RESOLUTION|>--- conflicted
+++ resolved
@@ -12,7 +12,6 @@
 #include "consensus/yac/storage/yac_proposal_storage.hpp"
 #include "cryptography/crypto_provider/crypto_defaults.hpp"
 #include "framework/test_subscriber.hpp"
-
 #include "module/irohad/consensus/yac/mock_yac_hash_gate.hpp"
 #include "module/irohad/consensus/yac/mock_yac_hash_provider.hpp"
 #include "module/irohad/consensus/yac/mock_yac_peer_orderer.hpp"
@@ -134,13 +133,8 @@
   EXPECT_CALL(*hash_gate, vote(expected_hash, _)).Times(1);
 
   // generate order of peers
-<<<<<<< HEAD
   EXPECT_CALL(*peer_orderer, getOrdering(_, _))
-      .WillOnce(Return(ClusterOrdering::create({mk_peer("fake_node")})));
-=======
-  EXPECT_CALL(*peer_orderer, getOrdering(_))
       .WillOnce(Return(ClusterOrdering::create({makePeer("fake_node")})));
->>>>>>> e2a82db7
 
   // make hash from block
   EXPECT_CALL(*hash_provider, makeHash(_)).WillOnce(Return(expected_hash));
@@ -195,13 +189,8 @@
 TEST_F(YacGateTest, AgreementOnNone) {
   EXPECT_CALL(*hash_gate, vote(_, _)).Times(1);
 
-<<<<<<< HEAD
   EXPECT_CALL(*peer_orderer, getOrdering(_, _))
-      .WillOnce(Return(ClusterOrdering::create({mk_peer("fake_node")})));
-=======
-  EXPECT_CALL(*peer_orderer, getOrdering(_))
       .WillOnce(Return(ClusterOrdering::create({makePeer("fake_node")})));
->>>>>>> e2a82db7
 
   ASSERT_EQ(block_cache->get(), nullptr);
 
@@ -220,13 +209,8 @@
   EXPECT_CALL(*hash_provider, makeHash(_)).WillOnce(Return(expected_hash));
 
   // generate order of peers
-<<<<<<< HEAD
   EXPECT_CALL(*peer_orderer, getOrdering(_, _))
-      .WillOnce(Return(ClusterOrdering::create({mk_peer("fake_node")})));
-=======
-  EXPECT_CALL(*peer_orderer, getOrdering(_))
       .WillOnce(Return(ClusterOrdering::create({makePeer("fake_node")})));
->>>>>>> e2a82db7
 
   EXPECT_CALL(*hash_gate, vote(expected_hash, _)).Times(1);
 
@@ -277,13 +261,9 @@
     YacGateTest::SetUp();
 
     // generate order of peers
-<<<<<<< HEAD
     ON_CALL(*peer_orderer, getOrdering(_, _))
-        .WillByDefault(Return(ClusterOrdering::create({mk_peer("fake_node")})));
-=======
-    ON_CALL(*peer_orderer, getOrdering(_))
-        .WillByDefault(Return(ClusterOrdering::create({makePeer("fake_node")})));
->>>>>>> e2a82db7
+        .WillByDefault(
+            Return(ClusterOrdering::create({makePeer("fake_node")})));
 
     // make hash from block
     ON_CALL(*hash_provider, makeHash(_)).WillByDefault(Return(expected_hash));
