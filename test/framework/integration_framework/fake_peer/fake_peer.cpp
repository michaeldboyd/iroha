--- conflicted
+++ resolved
@@ -73,20 +73,6 @@
             common_objects_factory, getAddress(), keypair_->publicKey())),
         real_peer_(real_peer),
         async_call_(std::make_shared<AsyncCall>()),
-<<<<<<< HEAD
-        mst_transport_(std::make_shared<MstTransport>(async_call_,
-                                                      transaction_factory,
-                                                      batch_parser,
-                                                      transaction_batch_factory,
-                                                      tx_presence_cache,
-                                                      keypair_->publicKey())),
-        yac_transport_(std::make_shared<YacTransport>(
-            async_call_,
-            [](const shared_model::interface::Peer &peer) {
-              return iroha::network::createClient<
-                  iroha::consensus::yac::proto::Yac>(peer.address());
-            })),
-=======
         mst_transport_(std::make_shared<MstTransport>(
             async_call_,
             transaction_factory,
@@ -95,8 +81,12 @@
             tx_presence_cache,
             std::make_shared<iroha::DefaultCompleter>(std::chrono::minutes(0)),
             keypair_->publicKey())),
-        yac_transport_(std::make_shared<YacTransport>(async_call_)),
->>>>>>> 81e23b71
+        yac_transport_(std::make_shared<YacTransport>(
+            async_call_,
+            [](const shared_model::interface::Peer &peer) {
+              return iroha::network::createClient<
+                  iroha::consensus::yac::proto::Yac>(peer.address());
+            })),
         yac_network_notifier_(std::make_shared<YacNetworkNotifier>()),
         yac_crypto_(std::make_shared<iroha::consensus::yac::CryptoProviderImpl>(
             *keypair_, common_objects_factory)) {
