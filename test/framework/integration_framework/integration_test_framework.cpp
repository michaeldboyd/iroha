--- conflicted
+++ resolved
@@ -58,22 +58,15 @@
 using AlwaysValidInterfaceTransactionValidator =
     shared_model::validation::AlwaysValidModelValidator<
         shared_model::interface::Transaction>;
-<<<<<<< HEAD
-using FakePeer = integration_framework::fake_peer::FakePeer;
-=======
 using AlwaysValidProtoTransactionValudator =
     shared_model::validation::AlwaysValidModelValidator<
         iroha::protocol::Transaction>;
->>>>>>> a5ef75f1
+using FakePeer = integration_framework::fake_peer::FakePeer;
 
 namespace {
   std::string kLocalHost = "127.0.0.1";
   constexpr size_t kDefaultToriiPort = 11501;
   constexpr size_t kDefaultInternalPort = 50541;
-<<<<<<< HEAD
-  constexpr size_t kMaxPort = 65535;
-=======
->>>>>>> a5ef75f1
 }  // namespace
 
 namespace integration_framework {
@@ -135,11 +128,7 @@
   }
 
   std::future<std::shared_ptr<FakePeer>>
-<<<<<<< HEAD
   IntegrationTestFramework::addInitialPeer(
-=======
-  IntegrationTestFramework::addInitailPeer(
->>>>>>> a5ef75f1
       const boost::optional<Keypair> &key) {
     fake_peers_promises_.emplace_back(std::promise<std::shared_ptr<FakePeer>>(),
                                       key);
@@ -407,15 +396,9 @@
   IntegrationTestFramework &IntegrationTestFramework::sendTx(
       const shared_model::proto::Transaction &tx) {
     sendTx(tx, [this](const auto &status) {
-<<<<<<< HEAD
-      if (!status.errorMessage().empty()) {
-        log_->debug("Got error while sending transaction: "
-                    + status.errorMessage());
-=======
       if (!status.statelessErrorOrCommandName().empty()) {
         log_->debug("Got error while sending transaction: "
                     + status.statelessErrorOrCommandName());
->>>>>>> a5ef75f1
       }
     });
     return *this;
