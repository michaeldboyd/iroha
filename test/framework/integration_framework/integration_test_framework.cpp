/**
 * Copyright Soramitsu Co., Ltd. All Rights Reserved.
 * SPDX-License-Identifier: Apache-2.0
 */

#include "framework/integration_framework/integration_test_framework.hpp"

#include <limits>
#include <memory>

#include <boost/assert.hpp>
#include <boost/thread/barrier.hpp>
#include "backend/protobuf/block.hpp"
#include "backend/protobuf/common_objects/proto_common_objects_factory.hpp"
#include "backend/protobuf/proto_transport_factory.hpp"
#include "backend/protobuf/queries/proto_query.hpp"
#include "backend/protobuf/query_responses/proto_query_response.hpp"
#include "backend/protobuf/transaction.hpp"
#include "backend/protobuf/transaction_responses/proto_tx_response.hpp"
#include "builders/protobuf/transaction.hpp"
#include "builders/protobuf/transaction_sequence_builder.hpp"
#include "common/files.hpp"
#include "consensus/yac/transport/impl/network_impl.hpp"
#include "cryptography/crypto_provider/crypto_defaults.hpp"
#include "cryptography/default_hash_provider.hpp"
#include "datetime/time.hpp"
#include "framework/common_constants.hpp"
#include "framework/integration_framework/fake_peer/fake_peer.hpp"
#include "framework/integration_framework/iroha_instance.hpp"
#include "framework/integration_framework/port_guard.hpp"
#include "framework/integration_framework/test_irohad.hpp"
#include "framework/result_fixture.hpp"
#include "interfaces/iroha_internal/transaction_batch_factory_impl.hpp"
#include "interfaces/iroha_internal/transaction_batch_parser_impl.hpp"
#include "interfaces/permissions.hpp"
#include "module/irohad/ametsuchi/tx_presence_cache_stub.hpp"
#include "module/shared_model/builders/protobuf/block.hpp"
#include "module/shared_model/builders/protobuf/proposal.hpp"
#include "module/shared_model/validators/always_valid_validators.hpp"
#include "multi_sig_transactions/transport/mst_transport_grpc.hpp"
#include "network/impl/async_grpc_client.hpp"
#include "ordering/impl/ordering_gate_transport_grpc.hpp"
#include "ordering/impl/ordering_service_transport_grpc.hpp"
#include "synchronizer/synchronizer_common.hpp"

using namespace shared_model::crypto;
using namespace std::literals::string_literals;
using namespace common_constants;

using AlwaysValidProtoCommonObjectsFactory =
    shared_model::proto::ProtoCommonObjectsFactory<
        shared_model::validation::AlwaysValidFieldValidator>;
using ProtoTransactionFactory = shared_model::proto::ProtoTransportFactory<
    shared_model::interface::Transaction,
    shared_model::proto::Transaction>;
using AbstractTransactionValidator =
    shared_model::validation::AbstractValidator<
        shared_model::interface::Transaction>;
using AlwaysValidInterfaceTransactionValidator =
    shared_model::validation::AlwaysValidModelValidator<
        shared_model::interface::Transaction>;
using AlwaysValidProtoTransactionValidator =
    shared_model::validation::AlwaysValidModelValidator<
        iroha::protocol::Transaction>;
<<<<<<< HEAD
using FakePeer = integration_framework::fake_peer::FakePeer;
=======
using AlwaysMissingTxPresenceCache = iroha::ametsuchi::TxPresenceCacheStub<
    iroha::ametsuchi::tx_cache_status_responses::Missing>;
>>>>>>> f7e8257b

namespace {
  std::string kLocalHost = "127.0.0.1";
  constexpr size_t kDefaultToriiPort = 11501;
  constexpr size_t kDefaultInternalPort = 50541;
}  // namespace

namespace integration_framework {

  IntegrationTestFramework::IntegrationTestFramework(
      size_t maximum_proposal_size,
      const boost::optional<std::string> &dbname,
      bool cleanup_on_exit,
      bool mst_support,
      const std::string &block_store_path,
      milliseconds proposal_waiting,
      milliseconds block_waiting,
      milliseconds tx_response_waiting)
      : port_guard_(std::make_unique<PortGuard>()),
        torii_port_(port_guard_->getPort(kDefaultToriiPort)),
        internal_port_(port_guard_->getPort(kDefaultInternalPort)),
        iroha_instance_(std::make_shared<IrohaInstance>(mst_support,
                                                        block_store_path,
                                                        kLocalHost,
                                                        torii_port_,
                                                        internal_port_,
                                                        dbname)),
        command_client_(kLocalHost, torii_port_),
        query_client_(kLocalHost, torii_port_),
        async_call_(std::make_shared<AsyncCall>()),
        proposal_waiting(proposal_waiting),
        block_waiting(block_waiting),
        tx_response_waiting(tx_response_waiting),
        maximum_proposal_size_(maximum_proposal_size),
        common_objects_factory_(
            std::make_shared<AlwaysValidProtoCommonObjectsFactory>()),
        transaction_factory_(std::make_shared<ProtoTransactionFactory>(
            std::make_unique<AlwaysValidInterfaceTransactionValidator>(),
            std::make_unique<AlwaysValidProtoTransactionValidator>())),
        batch_parser_(std::make_shared<
                      shared_model::interface::TransactionBatchParserImpl>()),
        transaction_batch_factory_(
            std::make_shared<
                shared_model::interface::TransactionBatchFactoryImpl>()),
        tx_presence_cache_(std::make_shared<AlwaysMissingTxPresenceCache>()),
        yac_transport_(
            std::make_shared<iroha::consensus::yac::NetworkImpl>(async_call_)),
        os_transport_(
            std::make_shared<iroha::ordering::OrderingServiceTransportGrpc>(
                transaction_batch_factory_, async_call_)),
        og_transport_(
            std::make_shared<iroha::ordering::OrderingGateTransportGrpc>(
                kLocalHost + ":" + std::to_string(internal_port_),
                async_call_)),
        cleanup_on_exit_(cleanup_on_exit) {}

  IntegrationTestFramework::~IntegrationTestFramework() {
    if (cleanup_on_exit_) {
      cleanup();
    }
    // the code below should be executed anyway in order to prevent app hang
    if (iroha_instance_ and iroha_instance_->getIrohaInstance()) {
      iroha_instance_->getIrohaInstance()->terminate(
          std::chrono::system_clock::now());
    }
  }

  std::future<std::shared_ptr<FakePeer>>
  IntegrationTestFramework::addInitialPeer(
      const boost::optional<Keypair> &key) {
    fake_peers_promises_.emplace_back(std::promise<std::shared_ptr<FakePeer>>(),
                                      key);
    return fake_peers_promises_.back().first.get_future();
  }

  void IntegrationTestFramework::makeFakePeers() {
    if (fake_peers_promises_.size() == 0) {
      return;
    }
    log_->info("creating fake iroha peers");
    assert(this_peer_ && "this_peer_ is needed for fake peers initialization, "
        "but not set");
    for (auto &promise_and_key : fake_peers_promises_) {
      auto fake_peer =
          std::make_shared<FakePeer>(kLocalHost,
                                     port_guard_->getPort(kDefaultInternalPort),
                                     promise_and_key.second,
                                     this_peer_,
                                     common_objects_factory_,
                                     transaction_factory_,
                                     batch_parser_,
<<<<<<< HEAD
                                     transaction_batch_factory_);
      fake_peer->initialize();
=======
                                     transaction_batch_factory_,
                                     tx_presence_cache_);
>>>>>>> f7e8257b
      fake_peers_.emplace_back(fake_peer);
      promise_and_key.first.set_value(fake_peer);
    }
  }

  shared_model::proto::Block IntegrationTestFramework::defaultBlock(
      const shared_model::crypto::Keypair &key) const {
    shared_model::interface::RolePermissionSet all_perms{};
    for (size_t i = 0; i < all_perms.size(); ++i) {
      auto perm = static_cast<shared_model::interface::permissions::Role>(i);
      all_perms.set(perm);
    }
    auto genesis_tx_builder =
        shared_model::proto::TransactionBuilder()
            .creatorAccountId(kAdminId)
            .createdTime(iroha::time::now())
            .addPeer(kLocalHost + ":" + std::to_string(internal_port_),
                     key.publicKey())
            .createRole(kAdminRole, all_perms)
            .createRole(kDefaultRole, {})
            .createDomain(kDomain, kDefaultRole)
            .createAccount(kAdminName, kDomain, key.publicKey())
            .detachRole(kAdminId, kDefaultRole)
            .appendRole(kAdminId, kAdminRole)
            .createAsset(kAssetName, kDomain, 1)
            .quorum(1);
    // add fake peers
    for (const auto &fake_peer : fake_peers_) {
      genesis_tx_builder = genesis_tx_builder.addPeer(
          fake_peer->getAddress(), fake_peer->getKeypair().publicKey());
    };
    auto genesis_tx =
        genesis_tx_builder.build().signAndAddSignature(key).finish();
    auto genesis_block =
        shared_model::proto::BlockBuilder()
            .transactions(
                std::vector<shared_model::proto::Transaction>{genesis_tx})
            .height(1)
            .prevHash(DefaultHashProvider::makeHash(Blob("")))
            .createdTime(iroha::time::now())
            .build()
            .signAndAddSignature(key)
            .finish();
    return genesis_block;
  }

  IntegrationTestFramework &IntegrationTestFramework::setInitialState(
      const Keypair &keypair) {
    initPipeline(keypair);
    iroha_instance_->makeGenesis(
        IntegrationTestFramework::defaultBlock(keypair));
    log_->info("added genesis block");
    subscribeQueuesAndRun();
    return *this;
  }

  IntegrationTestFramework &IntegrationTestFramework::setMstGossipParams(
      std::chrono::milliseconds mst_gossip_emitting_period,
      uint32_t mst_gossip_amount_per_once) {
    iroha_instance_->setMstGossipParams(mst_gossip_emitting_period,
                                        mst_gossip_amount_per_once);
    return *this;
  }

  IntegrationTestFramework &IntegrationTestFramework::setInitialState(
      const Keypair &keypair, const shared_model::interface::Block &block) {
    initPipeline(keypair);
    iroha_instance_->makeGenesis(block);
    log_->info("added genesis block");
    subscribeQueuesAndRun();
    return *this;
  }

  IntegrationTestFramework &IntegrationTestFramework::recoverState(
      const Keypair &keypair) {
    initPipeline(keypair);
    iroha_instance_->getIrohaInstance()->init();
    subscribeQueuesAndRun();
    return *this;
  }

  void IntegrationTestFramework::initPipeline(
      const shared_model::crypto::Keypair &keypair) {
    log_->info("init state");
    // peer initialization
    common_objects_factory_
        ->createPeer(kLocalHost + ":" + std::to_string(internal_port_),
                     keypair.publicKey())
        .match(
            [this](iroha::expected::Result<
                   std::unique_ptr<shared_model::interface::Peer>,
                   std::string>::ValueType &result) {
              this->this_peer_ = std::move(result.value);
            },
            [](const iroha::expected::Result<
                std::unique_ptr<shared_model::interface::Peer>,
                std::string>::ErrorType &error) {
              BOOST_THROW_EXCEPTION(std::runtime_error(
                  "Failed to create peer object for current irohad instance. "
                  + error.error));
            });

    iroha_instance_->initPipeline(keypair, maximum_proposal_size_);
    log_->info("created pipeline");

    makeFakePeers();
  }

  void IntegrationTestFramework::subscribeQueuesAndRun() {
    // subscribing for components

    auto proposals = iroha_instance_->getIrohaInstance()
                         ->getPeerCommunicationService()
                         ->onProposal();

    proposals.filter([](const auto &event) { return event.proposal; })
        .subscribe([this](const auto &event) {
          proposal_queue_.push(getProposalUnsafe(event));
          log_->info("proposal");
          queue_cond.notify_all();
        });

    auto proposal_flat_map =
        [](auto t) -> rxcpp::observable<std::tuple_element_t<0, decltype(t)>> {
      if (std::get<1>(t).proposal) {
        return rxcpp::observable<>::just(std::get<0>(t));
      }
      return rxcpp::observable<>::empty<std::tuple_element_t<0, decltype(t)>>();
    };

    iroha_instance_->getIrohaInstance()
        ->getPeerCommunicationService()
        ->onVerifiedProposal()
        .zip(proposals)
        .flat_map(proposal_flat_map)
        .subscribe([this](auto verified_proposal_and_errors) {
          verified_proposal_queue_.push(
              getVerifiedProposalUnsafe(verified_proposal_and_errors));
          log_->info("verified proposal");
          queue_cond.notify_all();
        });

    iroha_instance_->getIrohaInstance()
        ->getPeerCommunicationService()
        ->on_commit()
        .zip(proposals)
        .flat_map(proposal_flat_map)
        .subscribe([this](auto commit_event) {
          commit_event.synced_blocks.subscribe([this](auto committed_block) {
            block_queue_.push(committed_block);
            log_->info("block");
            queue_cond.notify_all();
          });
          log_->info("commit");
          queue_cond.notify_all();
        });
    iroha_instance_->getIrohaInstance()->getStatusBus()->statuses().subscribe(
        [this](auto response) {
          responses_queues_[response->transactionHash().hex()].push(response);
          log_->info("response");
          queue_cond.notify_all();
        });

    if (fake_peers_.size() > 0) {
      log_->info("starting fake iroha peers");
      for (auto &fake_peer : fake_peers_) {
        fake_peer->run();
      }
    }
    // start instance
    log_->info("starting main iroha instance");
    iroha_instance_->run();
  }

  rxcpp::observable<std::shared_ptr<iroha::MstState>>
  IntegrationTestFramework::getMstStateUpdateObservable() {
    return iroha_instance_->getIrohaInstance()
        ->getMstProcessor()
        ->onStateUpdate();
  }

  rxcpp::observable<iroha::BatchPtr>
  IntegrationTestFramework::getMstPreparedBatchesObservable() {
    return iroha_instance_->getIrohaInstance()
        ->getMstProcessor()
        ->onPreparedBatches();
  }

  rxcpp::observable<iroha::BatchPtr>
  IntegrationTestFramework::getMstExpiredBatchesObservable() {
    return iroha_instance_->getIrohaInstance()
        ->getMstProcessor()
        ->onExpiredBatches();
  }

  rxcpp::observable<iroha::network::ConsensusGate::GateObject>
  IntegrationTestFramework::getYacOnCommitObservable() {
    return iroha_instance_->getIrohaInstance()->getConsensusGate()->onOutcome();
  }

  IntegrationTestFramework &IntegrationTestFramework::getTxStatus(
      const shared_model::crypto::Hash &hash,
      std::function<void(const shared_model::proto::TransactionResponse &)>
          validation) {
    iroha::protocol::TxStatusRequest request;
    request.set_tx_hash(shared_model::crypto::toBinaryString(hash));
    iroha::protocol::ToriiResponse response;
    command_client_.Status(request, response);
    validation(shared_model::proto::TransactionResponse(std::move(response)));
    return *this;
  }

  IntegrationTestFramework &IntegrationTestFramework::sendTxWithoutValidation(
      const shared_model::proto::Transaction &tx) {
    log_->info("sending transaction");
    log_->debug("{}", tx);

    command_client_.Torii(tx.getTransport());
    return *this;
  }

  IntegrationTestFramework &IntegrationTestFramework::sendTx(
      const shared_model::proto::Transaction &tx,
      std::function<void(const shared_model::proto::TransactionResponse &)>
          validation) {
    // Required for StatusBus synchronization
    boost::barrier bar1(2);
    auto bar2 = std::make_shared<boost::barrier>(2);
    iroha_instance_->getIrohaInstance()
        ->getStatusBus()
        ->statuses()
        .filter([&](auto s) { return s->transactionHash() == tx.hash(); })
        .take(1)
        .subscribe([&bar1, b2 = std::weak_ptr<boost::barrier>(bar2)](auto s) {
          bar1.wait();
          if (auto lock = b2.lock()) {
            lock->wait();
          }
        });

    sendTxWithoutValidation(tx);
    // make sure that the first (stateless) status has come
    bar1.wait();
    // fetch status of transaction
    getTxStatus(tx.hash(), [&validation, &bar2](auto &status) {
      // make sure that the following statuses (stateful/committed)
      // haven't reached the bus yet
      bar2->wait();

      // check validation function
      validation(status);
    });
    return *this;
  }

  IntegrationTestFramework &IntegrationTestFramework::sendTx(
      const shared_model::proto::Transaction &tx) {
    sendTx(tx, [this](const auto &status) {
      if (!status.statelessErrorOrCommandName().empty()) {
        log_->debug("Got error while sending transaction: "
                    + status.statelessErrorOrCommandName());
      }
    });
    return *this;
  }

  IntegrationTestFramework &IntegrationTestFramework::sendTxAwait(
      const shared_model::proto::Transaction &tx) {
    return sendTxAwait(tx, [](const auto &) {});
  }

  IntegrationTestFramework &IntegrationTestFramework::sendTxAwait(
      const shared_model::proto::Transaction &tx,
      std::function<void(const BlockType &)> check) {
    sendTx(tx).skipProposal().skipVerifiedProposal().checkBlock(check);
    return *this;
  }

  IntegrationTestFramework &IntegrationTestFramework::sendTxSequence(
      const shared_model::interface::TransactionSequence &tx_sequence,
      std::function<void(std::vector<shared_model::proto::TransactionResponse>
                             &)> validation) {
    log_->info("send transactions");
    const auto &transactions = tx_sequence.transactions();

    std::mutex m;
    std::condition_variable cv;
    bool processed = false;

    // subscribe on status bus and save all stateless statuses into a vector
    std::vector<shared_model::proto::TransactionResponse> statuses;
    iroha_instance_->getIrohaInstance()
        ->getStatusBus()
        ->statuses()
        .filter([&transactions](auto s) {
          // filter statuses for transactions from sequence
          auto it = std::find_if(
              transactions.begin(), transactions.end(), [&s](const auto tx) {
                // check if status is either stateless valid or failed
                bool is_stateless_status = iroha::visit_in_place(
                    s->get(),
                    [](const shared_model::interface::StatelessFailedTxResponse
                           &stateless_failed_response) { return true; },
                    [](const shared_model::interface::StatelessValidTxResponse
                           &stateless_valid_response) { return true; },
                    [](const auto &other_responses) { return false; });
                return is_stateless_status
                    and s->transactionHash() == tx->hash();
              });
          return it != transactions.end();
        })
        .take(transactions.size())
        .subscribe(
            [&statuses](auto s) {
              statuses.push_back(*std::static_pointer_cast<
                                 shared_model::proto::TransactionResponse>(s));
            },
            [&cv, &m, &processed] {
              std::lock_guard<std::mutex> lock(m);
              processed = true;
              cv.notify_all();
            });

    // put all transactions to the TxList and send them to iroha
    iroha::protocol::TxList tx_list;
    for (const auto &tx : transactions) {
      auto proto_tx =
          std::static_pointer_cast<shared_model::proto::Transaction>(tx)
              ->getTransport();
      *tx_list.add_transactions() = proto_tx;
    }
    command_client_.ListTorii(tx_list);

    std::unique_lock<std::mutex> lk(m);
    cv.wait(lk, [&] { return processed; });

    validation(statuses);
    return *this;
  }

  IntegrationTestFramework &IntegrationTestFramework::sendTxSequenceAwait(
      const shared_model::interface::TransactionSequence &tx_sequence,
      std::function<void(const BlockType &)> check) {
    sendTxSequence(tx_sequence)
        .skipProposal()
        .skipVerifiedProposal()
        .checkBlock(check);
    return *this;
  }

  IntegrationTestFramework &IntegrationTestFramework::sendQuery(
      const shared_model::proto::Query &qry,
      std::function<void(const shared_model::proto::QueryResponse &)>
          validation) {
    log_->info("send query");
    log_->debug("{}", qry);

    iroha::protocol::QueryResponse response;
    query_client_.Find(qry.getTransport(), response);
    auto query_response =
        shared_model::proto::QueryResponse(std::move(response));

    validation(query_response);
    return *this;
  }

  IntegrationTestFramework &IntegrationTestFramework::sendQuery(
      const shared_model::proto::Query &qry) {
    sendQuery(qry, [](const auto &) {});
    return *this;
  }

  IntegrationTestFramework &IntegrationTestFramework::sendProposal(
      std::unique_ptr<shared_model::interface::Proposal> proposal) {
    os_transport_->publishProposal(std::move(proposal),
                                   {this_peer_->address()});
    return *this;
  }

  IntegrationTestFramework &IntegrationTestFramework::sendBatch(
      const std::shared_ptr<shared_model::interface::TransactionBatch> &batch) {
    og_transport_->propagateBatch(batch);
    return *this;
  }

  IntegrationTestFramework &IntegrationTestFramework::sendMstState(
      const shared_model::crypto::PublicKey &src_key,
      const iroha::MstState &mst_state) {
    iroha::network::sendStateAsync(
        *this_peer_, mst_state, src_key, *async_call_);
    return *this;
  }

  IntegrationTestFramework &IntegrationTestFramework::sendYacState(
      const std::vector<iroha::consensus::yac::VoteMessage> &yac_state) {
    yac_transport_->sendState(*this_peer_, yac_state);
    return *this;
  }

  IntegrationTestFramework &IntegrationTestFramework::checkProposal(
      std::function<void(const ProposalType &)> validation) {
    log_->info("check proposal");
    // fetch first proposal from proposal queue
    ProposalType proposal;
    fetchFromQueue(
        proposal_queue_, proposal, proposal_waiting, "missed proposal");
    validation(proposal);
    return *this;
  }

  IntegrationTestFramework &IntegrationTestFramework::skipProposal() {
    checkProposal([](const auto &) {});
    return *this;
  }

  IntegrationTestFramework &IntegrationTestFramework::checkVerifiedProposal(
      std::function<void(const ProposalType &)> validation) {
    log_->info("check verified proposal");
    // fetch first proposal from proposal queue
    VerifiedProposalType verified_proposal_and_errors;
    fetchFromQueue(verified_proposal_queue_,
                   verified_proposal_and_errors,
                   proposal_waiting,
                   "missed verified proposal");
    ProposalType verified_proposal =
        std::move(verified_proposal_and_errors->verified_proposal);
    validation(verified_proposal);
    return *this;
  }

  IntegrationTestFramework &IntegrationTestFramework::skipVerifiedProposal() {
    checkVerifiedProposal([](const auto &) {});
    return *this;
  }

  IntegrationTestFramework &IntegrationTestFramework::checkBlock(
      std::function<void(const BlockType &)> validation) {
    // fetch first from block queue
    log_->info("check block");
    BlockType block;
    fetchFromQueue(block_queue_, block, block_waiting, "missed block");
    validation(block);
    return *this;
  }

  IntegrationTestFramework &IntegrationTestFramework::skipBlock() {
    checkBlock([](const auto &) {});
    return *this;
  }

  IntegrationTestFramework &IntegrationTestFramework::checkStatus(
      const shared_model::interface::types::HashType &tx_hash,
      std::function<void(const shared_model::proto::TransactionResponse &)>
          validation) {
    // fetch first response associated with the tx from related queue
    TxResponseType response;
    fetchFromQueue(responses_queues_[tx_hash.hex()],
                   response,
                   tx_response_waiting,
                   "missed status");
    validation(static_cast<const shared_model::proto::TransactionResponse &>(
        *response));
    return *this;
  }

  size_t IntegrationTestFramework::internalPort() const {
    return internal_port_;
  }

  void IntegrationTestFramework::done() {
    log_->info("done");
    cleanup();
  }

  void IntegrationTestFramework::cleanup() {
    log_->info("removing storage");
    if (iroha_instance_->getIrohaInstance()
        and iroha_instance_->getIrohaInstance()->storage) {
      iroha_instance_->getIrohaInstance()->storage->dropStorage();
      boost::filesystem::remove_all(iroha_instance_->block_store_dir_);
    }
  }

  const std::shared_ptr<IrohaInstance>
      &IntegrationTestFramework::getIrohaInstance() const {
    return iroha_instance_;
  }
}  // namespace integration_framework<|MERGE_RESOLUTION|>--- conflicted
+++ resolved
@@ -62,12 +62,9 @@
 using AlwaysValidProtoTransactionValidator =
     shared_model::validation::AlwaysValidModelValidator<
         iroha::protocol::Transaction>;
-<<<<<<< HEAD
-using FakePeer = integration_framework::fake_peer::FakePeer;
-=======
 using AlwaysMissingTxPresenceCache = iroha::ametsuchi::TxPresenceCacheStub<
     iroha::ametsuchi::tx_cache_status_responses::Missing>;
->>>>>>> f7e8257b
+using FakePeer = integration_framework::fake_peer::FakePeer;
 
 namespace {
   std::string kLocalHost = "127.0.0.1";
@@ -159,13 +156,9 @@
                                      common_objects_factory_,
                                      transaction_factory_,
                                      batch_parser_,
-<<<<<<< HEAD
-                                     transaction_batch_factory_);
-      fake_peer->initialize();
-=======
                                      transaction_batch_factory_,
                                      tx_presence_cache_);
->>>>>>> f7e8257b
+      fake_peer->initialize();
       fake_peers_.emplace_back(fake_peer);
       promise_and_key.first.set_value(fake_peer);
     }
