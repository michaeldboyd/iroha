--- conflicted
+++ resolved
@@ -289,54 +289,8 @@
 }
 
 /**
-<<<<<<< HEAD
- * Check that after receiving a valid command the ITF peer sends either a
- * proposal or a batch to another peer
- *
- * \attention the test is disabled because the ordering service protocol
- * it uses was replaced by the new on-demand ordering version.
- *
- * \attention this code is nothing more but an example of Fake Peer usage
- *
- * @given a network of two iroha peers
- * @when a valid command is sent to one
- * @then it must propagate either a proposal or a batch
- */
-TEST_F(FakePeerExampleFixture,
-       DISABLED_OrderingMessagePropagationAfterValidCommandReceived) {
-  std::mutex m;
-  std::condition_variable cv;
-  std::atomic_bool got_message(false);
-  auto checker = [&cv, &got_message](const auto &message) {
-    got_message.store(true);
-    cv.notify_one();
-  };
-
-  createFakePeers(1);
-  fake_peers_.front()->getOsBatchesObservable().subscribe(checker);
-  fake_peers_.front()->getOgProposalsObservable().subscribe(checker);
-
-  auto &itf = prepareState();
-  itf.sendTxWithoutValidation(complete(
-      baseTx(kAdminId)
-          .transferAsset(kAdminId, kUserId, kAssetId, "income", "500.0")
-          .quorum(1),
-      kAdminKeypair));
-  std::unique_lock<std::mutex> lock(m);
-  cv.wait_for(lock, kOrderingMessageWaitingTime, [&got_message] {
-    return got_message.load();
-  });
-  EXPECT_TRUE(got_message.load())
-      << "Reached timeout waiting for an ordering message.";
-}
-
-/**
  * Check that ITF peer is able to get a proposal from a Fake peer and commit the
  * transaction stored in it.
-=======
- * Check that after receiving a valid command the ITF peer provides a proposal
- * containing it.
->>>>>>> 213d3a30
  *
  * \attention this code is nothing more but an example of Fake Peer usage
  *
@@ -347,37 +301,6 @@
 TEST_F(FakePeerExampleFixture,
        OnDemandOrderingProposalAfterValidCommandReceived) {
 
-<<<<<<< HEAD
-=======
-  /* A custom behaviour that requests a proposal for the round it got vote for,
-   * and if gets one, checks that the proposal contains the given tx hash.
-   */
-  struct CustomBehaviour : public fake_peer::HonestBehaviour {
-    CustomBehaviour(const interface::types::HashType &tx_hash,
-                    std::atomic_flag &got_proposal_from_main_peer)
-        : tx_hash_(tx_hash),
-          got_proposal_from_main_peer_(got_proposal_from_main_peer) {}
-
-    void processYacMessage(
-        std::shared_ptr<const fake_peer::YacMessage> message) override {
-      const auto proposal_from_main_peer = getFakePeer().sendProposalRequest(
-          message->front().hash.vote_round, kProposalWaitingTime);
-      if (proposal_from_main_peer
-          and std::any_of(proposal_from_main_peer->transactions().begin(),
-                          proposal_from_main_peer->transactions().end(),
-                          [this](const auto &tx) {
-                            return tx.reducedHash() == tx_hash_;
-                          })) {
-        got_proposal_from_main_peer_.test_and_set(std::memory_order_relaxed);
-      }
-      HonestBehaviour::processYacMessage(message);
-    }
-
-    const interface::types::HashType &tx_hash_;
-    std::atomic_flag &got_proposal_from_main_peer_;
-  };
-
->>>>>>> 213d3a30
   // Create the tx:
   const auto tx = complete(
       baseTx(kAdminId).transferAsset(kAdminId, kUserId, kAssetId, "tx1", "1.0"),
