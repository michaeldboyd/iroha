/**
 * Copyright Soramitsu Co., Ltd. All Rights Reserved.
 * SPDX-License-Identifier: Apache-2.0
 */

#include <gmock/gmock.h>
#include <grpc++/grpc++.h>

#include "consensus/yac/cluster_order.hpp"
#include "consensus/yac/impl/timer_impl.hpp"
#include "consensus/yac/storage/buffered_cleanup_strategy.hpp"
#include "consensus/yac/storage/yac_proposal_storage.hpp"
#include "consensus/yac/storage/yac_vote_storage.hpp"
#include "consensus/yac/transport/impl/network_impl.hpp"
#include "consensus/yac/yac.hpp"
#include "cryptography/crypto_provider/crypto_defaults.hpp"

#include "framework/test_subscriber.hpp"
#include "module/irohad/consensus/yac/mock_yac_crypto_provider.hpp"
#include "module/irohad/consensus/yac/yac_test_util.hpp"
#include "module/shared_model/interface_mocks.hpp"

using ::testing::_;
using ::testing::An;
using ::testing::InvokeWithoutArgs;
using ::testing::Return;

using namespace iroha::consensus::yac;
using namespace framework::test_subscriber;

static size_t num_peers = 1, my_num = 0;

auto mk_local_peer(uint64_t num) {
  auto address = "0.0.0.0:" + std::to_string(num);
  return iroha::consensus::yac::makePeer(address);
}

class FixedCryptoProvider : public MockYacCryptoProvider {
 public:
  explicit FixedCryptoProvider(const std::string &public_key) {
    std::string key(
        shared_model::crypto::DefaultCryptoAlgorithmType::kPublicKeyLength, 0);
    std::copy(public_key.begin(), public_key.end(), key.begin());
    pubkey = clone(shared_model::crypto::PublicKey(key));
    data = std::make_unique<shared_model::crypto::Signed>("");
  }

  VoteMessage getVote(YacHash hash) override {
    auto vote = MockYacCryptoProvider::getVote(hash);
    auto signature = std::make_shared<MockSignature>();
    EXPECT_CALL(*signature, publicKey())
        .WillRepeatedly(testing::ReturnRef(*pubkey));
    EXPECT_CALL(*signature, signedData())
        .WillRepeatedly(testing::ReturnRef(*data));
    vote.signature = signature;
    return vote;
  }

  std::unique_ptr<shared_model::crypto::PublicKey> pubkey;
  std::unique_ptr<shared_model::crypto::Signed> data;
};

class ConsensusSunnyDayTest : public ::testing::Test {
 public:
  std::shared_ptr<CleanupStrategy> cleanup_strategy;
  std::unique_ptr<grpc::Server> server;
  std::shared_ptr<NetworkImpl> network;
  std::shared_ptr<MockYacCryptoProvider> crypto;
  std::shared_ptr<TimerImpl> timer;
  uint64_t delay = 3 * 1000;
  std::shared_ptr<Yac> yac;

  static const size_t port = 50541;

  ConsensusSunnyDayTest() : my_peer(mk_local_peer(port + my_num)) {
    for (decltype(num_peers) i = 0; i < num_peers; ++i) {
      default_peers.push_back(mk_local_peer(port + i));
    }
    if (num_peers == 1) {
      delay_before = 0;
      delay_after = 5 * 1000;
    } else {
      delay_before = 10 * 1000;
      delay_after = 3 * default_peers.size() + 10 * 1000;
    }
  }

  void SetUp() override {
    cleanup_strategy =
        std::make_shared<iroha::consensus::yac::BufferedCleanupStrategy>();
    auto async_call = std::make_shared<
        iroha::network::AsyncGrpcClient<google::protobuf::Empty>>();
    network = std::make_shared<NetworkImpl>(async_call);
    crypto = std::make_shared<FixedCryptoProvider>(std::to_string(my_num));
    timer = std::make_shared<TimerImpl>([this] {
      // static factory with a single thread
      // see YacInit::createTimer in consensus_init.cpp
      static rxcpp::observe_on_one_worker coordination(
          rxcpp::observe_on_new_thread().create_coordinator().get_scheduler());
      return rxcpp::observable<>::timer(std::chrono::milliseconds(delay),
                                        coordination);
    });
    auto order = ClusterOrdering::create(default_peers);
    ASSERT_TRUE(order);

<<<<<<< HEAD
    yac = Yac::create(
        YacVoteStorage(), network, crypto, timer, order.value(), default_peers);
=======
    yac = Yac::create(YacVoteStorage(cleanup_strategy),
                      network,
                      crypto,
                      timer,
                      order.value());
>>>>>>> 4e9fac8b
    network->subscribe(yac);

    grpc::ServerBuilder builder;
    int port = 0;
    builder.AddListeningPort(
        my_peer->address(), grpc::InsecureServerCredentials(), &port);
    builder.RegisterService(network.get());
    server = builder.BuildAndStart();
    ASSERT_TRUE(server);
    ASSERT_NE(port, 0);
  }

  void TearDown() override {
    server->Shutdown();
  }

  uint64_t delay_before, delay_after;
  std::shared_ptr<shared_model::interface::Peer> my_peer;
  std::vector<std::shared_ptr<shared_model::interface::Peer>> default_peers;
};

/**
 * @given num_peers peers with initialized YAC
 * @when peers vote for same hash
 * @then commit is achieved
 */
TEST_F(ConsensusSunnyDayTest, SunnyDayTest) {
  std::condition_variable cv;
  auto wrapper = make_test_subscriber<CallExact>(yac->onOutcome(), 1);
  wrapper.subscribe([&cv](auto hash) {
    std::cout << "^_^ COMMITTED!!!" << std::endl;
    cv.notify_one();
  });

  EXPECT_CALL(*crypto, verify(_)).WillRepeatedly(Return(true));

  // Wait for other peers to start
  std::this_thread::sleep_for(std::chrono::milliseconds(delay_before));

  YacHash my_hash(iroha::consensus::Round{1, 1}, "proposal_hash", "block_hash");
  my_hash.block_signature = createSig("");
  auto order = ClusterOrdering::create(default_peers);
  ASSERT_TRUE(order);

  yac->vote(my_hash, *order);
  std::mutex m;
  std::unique_lock<std::mutex> lk(m);
  cv.wait_for(lk, std::chrono::milliseconds(delay_after));

  ASSERT_TRUE(wrapper.validate());
}

int main(int argc, char **argv) {
  testing::InitGoogleTest(&argc, argv);
  if (argc == 3) {
    num_peers = std::stoul(argv[1]);
    my_num = std::stoul(argv[2]) + 1;
  }
  return RUN_ALL_TESTS();
}<|MERGE_RESOLUTION|>--- conflicted
+++ resolved
@@ -103,16 +103,12 @@
     auto order = ClusterOrdering::create(default_peers);
     ASSERT_TRUE(order);
 
-<<<<<<< HEAD
-    yac = Yac::create(
-        YacVoteStorage(), network, crypto, timer, order.value(), default_peers);
-=======
     yac = Yac::create(YacVoteStorage(cleanup_strategy),
                       network,
                       crypto,
                       timer,
-                      order.value());
->>>>>>> 4e9fac8b
+                      order.value(),
+                      default_peers);
     network->subscribe(yac);
 
     grpc::ServerBuilder builder;
