#ifndef CORE_CONSENSUS_CONSENSUSEVENT_HPP_
#define CORE_CONSENSUS_CONSENSUSEVENT_HPP_

#include <string>
#include <functional>

#include "../domain/transactions/abstract_transaction.hpp"

<<<<<<< HEAD
namespace ConsensusEvent {
=======
namespace consensus_event {

>>>>>>> b974d29f
struct ConsensusEvent {
    std::unique_ptr<abstract_transaction::AbstractTransaction> tx;
    std::vector<std::string> txSignatures;
    std::string merkleRoot;
    std::vector<std::string> merkleRootSignatures;

    void addSignature(std::string const signature);
    std::string getHash();
};
};  // namespace ConsensusEvent

#endif  // CORE_CONSENSUS_CONSENSUSEVENT_HPP_<|MERGE_RESOLUTION|>--- conflicted
+++ resolved
@@ -6,12 +6,8 @@
 
 #include "../domain/transactions/abstract_transaction.hpp"
 
-<<<<<<< HEAD
-namespace ConsensusEvent {
-=======
 namespace consensus_event {
 
->>>>>>> b974d29f
 struct ConsensusEvent {
     std::unique_ptr<abstract_transaction::AbstractTransaction> tx;
     std::vector<std::string> txSignatures;
