--- conflicted
+++ resolved
@@ -69,14 +69,6 @@
   return hash::sha3_256_hex("");
 };
 
-<<<<<<< HEAD
-    bool eventSignatureIsEmpty(const std::unique_ptr<ConsensusEvent>& event) {
-      if(event != nullptr && event->peerSignatures() != nullptr){
-          return event->peerSignatures()->size() == 0;
-      }else{
-          return 0;
-      }
-=======
 flatbuffers::unique_ptr_t addSignature(flatbuffers::unique_ptr_t&& event_,
                                        const std::string& publicKey,
                                        const std::string& signature) {
@@ -92,7 +84,6 @@
   if (event->peerSignatures() != nullptr) {
     for (auto&& sig : *event->peerSignatures()) {
       signatures->emplace_back(reinterpret_cast<flatbuffers::uoffset_t>(sig));
->>>>>>> 8ec822e9
     }
   }
   if (event->transactions() != nullptr) {
@@ -251,57 +242,6 @@
 
   context = std::make_unique<Context>();
 
-<<<<<<< HEAD
-  connection::iroha::SumeragiImpl::Torii::receive([](
-      const std::string& from,const Transaction* transaction) {
-    logger::info("sumeragi") << "receive!";
-
-    auto event = flatbuffer_service::toConsensusEvent(*transaction);
-    auto task = [event = std::move(event)]() mutable {
-      processTransaction(std::move(event));
-    };
-    pool.process(std::move(task));
-
-    // ToDo I think std::unique_ptr<const T> is not popular. Is it?
-    // return std::unique_ptr<ConsensusEvent>(const_cast<ConsensusEvent*>(
-    //                                               flatbuffers::GetRoot<ConsensusEvent>(fbb.GetBufferPointer())));
-    // send processTransaction(event) as a task to processing pool
-    // this returns std::future<void> object
-    // (std::future).get() method locks processing until result of
-    // processTransaction will be available but processTransaction returns
-    // void, so we don't have to call it and wait
-    // std::function<void()> &&task = std::bind(processTransaction, event);
-    // pool.process(std::move(task));
-  });
-
-  connection::iroha::SumeragiImpl::Verify::receive(
-      [](const std::string& from, ConsensusEvent* event) {
-        logger::info("sumeragi") << "receive!";  // ToDo rewrite
-        logger::info("sumeragi") << "received message! sig:["
-                                 << event->peerSignatures()->size() << "]";
-        {
-          //        logger::info("sumeragi") << "received message! status:[" <<
-          //        event.status() << "]";  if(event.status() == "commited") {
-          //        if(txCache.find(detail::hash(event.transaction())) ==
-          //        txCache.end()) {
-          //            executor::execute(event.transaction());
-          //            txCache[detail::hash(event.transaction())] = "commited";
-          //        }else{
-          // send processTransaction(event) as a task to processing pool
-          // this returns std::future<void> objectaaa
-          // (std::future).get() method locks processing until result of
-          // processTransaction will be available but processTransaction returns
-          // void, so we don't have to call it and wait
-          // std::function<void()>&& task =
-          //    std::bind(processTransaction, std::move(event));
-          // pool.process(std::move(task));
-
-            auto task = [event = std::unique_ptr<ConsensusEvent>(event)]() mutable {
-            processTransaction(std::move(event));
-          };
-          pool.process(std::move(task));
-        }
-=======
   connection::iroha::SumeragiImpl::Torii::receive(
       [](const std::string& from, flatbuffers::unique_ptr_t&& transaction) {
         logger::info("sumeragi") << "receive!";
@@ -356,7 +296,6 @@
           processTransaction(std::move(eventUniqPtr));
         };
         pool.process(std::move(task));
->>>>>>> 8ec822e9
       });
 
   logger::info("sumeragi") << "initialize numValidatingPeers :"
