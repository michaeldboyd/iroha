/*
Copyright Soramitsu Co., Ltd. 2016 All Rights Reserved.
http://soramitsu.co.jp
Licensed under the Apache License, Version 2.0 (the "License");
you may not use this file except in compliance with the License.
You may obtain a copy of the License at
         http://www.apache.org/licenses/LICENSE-2.0
Unless required by applicable law or agreed to in writing, software
distributed under the License is distributed on an "AS IS" BASIS,
WITHOUT WARRANTIES OR CONDITIONS OF ANY KIND, either express or implied.
See the License for the specific language governing permissions and
limitations under the License.
*/

#include "sumeragi.hpp"
#include <queue>
#include <map>
#include <thread>
#include <cmath>

#include "../util/logger.hpp"
#include "../repository/consensus/merkle_transaction_repository.hpp"
#include "../repository/consensus/event_repository.hpp"
#include "../model/transactions/abstract_transaction.hpp"
#include "../crypto/hash.hpp"
#include "../crypto/signature.hpp"

#include "../validation/transaction_validator.hpp"
#include "../service/peer_service.hpp"
#include "./connection/connection.hpp"

template<class T>
std::unique_ptr<T> make_unique(){
    return std::unique_ptr<T>(new T());
}

/**
* |ーーー|　|ーーー|　|ーーー|　|ーーー|
* |　ス　|ー|　メ　|ー|　ラ　|ー|　ギ　|
* |ーーー|　|ーーー|　|ーーー|　|ーーー|
*
* A chain-based byzantine fault tolerant consensus algorithm, based in large part on BChain:
*
* Duan, S., Meling, H., Peisert, S., & Zhang, H. (2014). Bchain: Byzantine replication with
* high throughput and embedded reconfiguration. In International Conference on Principles of
* Distributed Systems (pp. 91-106). Springer.
*/
namespace sumeragi {

    using ConsensusEvent = consensus_event::ConsensusEvent;

    struct Context {
        bool isSumeragi; // am I the leader or am I not?
        unsigned long maxFaulty;  // f
        unsigned long proxyTailNdx;
        int panicCount;
        unsigned long numValidatingPeers;
        std::string myPublicKey;

        std::vector<
                std::unique_ptr<peer::Node>
        > validatingPeers;

        Context(std::vector<
                std::unique_ptr<peer::Node>
        > peers):
                validatingPeers(std::move(peers))
        {}
    };

    std::unique_ptr<Context> context = nullptr;

    void initializeSumeragi(const std::string& myPublicKey,
                            std::vector<std::unique_ptr<peer::Node>> peers) {

        logger::info("sumeragi", "initialize");

        context = std::make_unique<Context>(std::move(peers));
        peers.clear();

        context->numValidatingPeers = context->validatingPeers.size();
        context->maxFaulty = context->numValidatingPeers / 3;  // Default to approx. 1/3 of the network. TODO: make this configurable

        context->proxyTailNdx = context->maxFaulty*2 + 1;
        if (context->proxyTailNdx >= context->validatingPeers.size()) {
            context->proxyTailNdx = context->validatingPeers.size()-1;
        }

        context->panicCount = 0;
        context->myPublicKey = myPublicKey;

        //TODO: move the peer service and ordering code to another place
        determineConsensusOrder(); // side effect is to modify validatingPeers
        logger::info("sumeragi", "initialize.....  complete!");
    }

    unsigned long long getNextOrder() {
        return merkle_transaction_repository::getLastLeafOrder() + 1;
    }

    void processTransaction(std::unique_ptr<ConsensusEvent> event) {

        logger::info("sumeragi", "processTransaction()");
        if (!transaction_validator::isValid<abstract_transaction::AbstractTransaction>(*event->tx)) {
            return; //TODO-futurework: give bad trust rating to nodes that sent an invalid event
        }
        logger::info("sumeragi", "valied");

        logger::info("sumeragi", "event->signatures.empty() :" + std::to_string(event->signatures.empty()));
        logger::info("sumeragi", "context->isSumeragi :" + std::to_string(context->isSumeragi));

<<<<<<< HEAD
        if (event->txSignatures.empty() && context->isSumeragi) {
            // Determine the order for processing this event
            event->order = getNextOrder();
        } else if (!event->txSignatures.empty()) {
=======
        if (event->signatures.empty() && context->isSumeragi) {
            logger::info("sumeragi", "signatures.empty() isSumragi");
            // Determine the order for processing this event
            event->order = getNextOrder();
        } else if (!event->signatures.empty()) {
            logger::info("sumeragi", "signatures.exist()");

>>>>>>> 7645bf5b
            // Check if we have at least 2f+1 signatures needed for Byzantine fault tolerance
            if (event->getNumValidSignatures() >= context->maxFaulty*2 + 1) {
                // Check Merkle roots to see if match for new state
                //TODO: std::vector<std::string>>const merkleSignatures = event.merkleRootSignatures;
                //Try applying transaction locally and compute the merkle root
                std::unique_ptr<merkle_transaction_repository::MerkleNode> newRoot = merkle_transaction_repository::calculateNewRoot(event);

                // See if the merkle root matches or not
                if (newRoot->hash != event->merkleRootHash) {
                    panic(event);
                    return;
                }

                // Commit locally
                merkle_transaction_repository::commit(event); //TODO: add error handling in case not saved
            } else {
                // This is a new event, so we should verify, sign, and broadcast it
                event->addSignature(signature::sign(event->getHash(), peer::getMyPublicKey(), peer::getPrivateKey()));
                if (context->validatingPeers.at(context->proxyTailNdx)->getPublicKey() == peer::getMyPublicKey()) {
                    connection::send(context->validatingPeers.at(context->proxyTailNdx)->getIP(), event->getHash()); // Think In Process
                } else {
                    connection::sendAll(event->getHash()); // TODO: Think In Process
                }

                setAwkTimer(3000, [&](){
                    if (!merkle_transaction_repository::leafExists(event->getHash())) {
                        panic(event);
                    }
                });
            }
        }
    }

    /**
    *
    * For example, given:
    * if f := 1, then
    *  _________________    _________________
    * /        A        \  /        B        \
    * |---|  |---|  |---|  |---|  |---|  |---|
    * | 0 |--| 1 |--| 2 |--| 3 |--| 4 |--| 5 |
    * |---|  |---|  |---|  |---|  |---|  |---|,
    *
    * if 2f+1 signature are not received within the timer's limit, then
    * the set of considered validators, A, is expanded by f (e.g., by 1 in the example below):
    *  ________________________    __________
    * /           A            \  /    B     \
    * |---|  |---|  |---|  |---|  |---|  |---|
    * | 0 |--| 1 |--| 2 |--| 3 |--| 4 |--| 5 |
    * |---|  |---|  |---|  |---|  |---|  |---|.
    */
    void panic(const std::unique_ptr<ConsensusEvent>& event) {
        context->panicCount++; // TODO: reset this later
        unsigned long broadcastStart = 2 * context->maxFaulty + 1 + context->maxFaulty * context->panicCount;
        unsigned long broadcastEnd = broadcastStart + context->maxFaulty;

        // Do some bounds checking
        if (broadcastStart > context->numValidatingPeers - 1) {
            broadcastStart = context->numValidatingPeers - 1;
        }

        if (broadcastEnd > context->numValidatingPeers - 1) {
            broadcastEnd = context->numValidatingPeers - 1;
        }

        connection::sendAll(event->getHash()); //TODO: change this to only broadcast to peer range between broadcastStart and broadcastEnd
    }

    void setAwkTimer(int const sleepMillisecs, std::function<void(void)> const action) {
        std::thread([action, sleepMillisecs]() {
            std::this_thread::sleep_for(std::chrono::milliseconds(sleepMillisecs));
            action();
        }).join();
    }

    /**
     * The consensus order is based primarily on the trust scores. If two trust scores
     * are the same, then the order (ascending) of the public keys for the servers are used.
     */
    void determineConsensusOrder() {
        std::sort(context->validatingPeers.begin(), context->validatingPeers.end(),
              [](const std::unique_ptr<peer::Node> &lhs,
                 const std::unique_ptr<peer::Node> &rhs) {
                  return lhs->getTrustScore() > rhs->getTrustScore()
                         || (lhs->getTrustScore() == rhs->getTrustScore()
                             && lhs->getPublicKey() < rhs->getPublicKey());
              }
        );

        context->isSumeragi = context->validatingPeers.at(0)->getPublicKey() == context->myPublicKey;
    }

    void loop() {
        logger::info("sumeragi", "start main loop");

        while (true) {  // TODO: replace with callback linking the event repository?
            if(!repository::event::empty()) {

                // Determine node order
                determineConsensusOrder();

                logger::info("sumeragi", "event queue not empty");
                std::vector<std::unique_ptr<ConsensusEvent>> events = repository::event::findAll();
                // Sort the events to determine priority to process
                std::sort(events.begin(), events.end(),
                          [](const std::unique_ptr<ConsensusEvent> &lhs,
                             const std::unique_ptr<ConsensusEvent> &rhs) {
                              return lhs->getNumValidSignatures() > rhs->getNumValidSignatures()
                                     || (context->isSumeragi && lhs->order == 0)
                                     || lhs->order < rhs->order;
                          }
                );

                logger::info("sumeragi", "sorted " + std::to_string(events.size()));
                for (auto&& event : events) {

                    logger::info("sumeragi", "evens order:" + std::to_string(event->order));

                    if (!transaction_validator::isValid(*event->tx)) {
                        continue;
                    }

                    // Process transaction
                    processTransaction(std::move(event));
                }
            }
        }
    }

};  // namespace sumeragi<|MERGE_RESOLUTION|>--- conflicted
+++ resolved
@@ -106,23 +106,15 @@
         }
         logger::info("sumeragi", "valied");
 
-        logger::info("sumeragi", "event->signatures.empty() :" + std::to_string(event->signatures.empty()));
+        logger::info("sumeragi", "event->signatures.empty() :" + std::to_string(event->txSignatures.empty()));
         logger::info("sumeragi", "context->isSumeragi :" + std::to_string(context->isSumeragi));
 
-<<<<<<< HEAD
         if (event->txSignatures.empty() && context->isSumeragi) {
+            logger::info("sumeragi", "signatures.empty() isSumragi");
             // Determine the order for processing this event
             event->order = getNextOrder();
         } else if (!event->txSignatures.empty()) {
-=======
-        if (event->signatures.empty() && context->isSumeragi) {
-            logger::info("sumeragi", "signatures.empty() isSumragi");
-            // Determine the order for processing this event
-            event->order = getNextOrder();
-        } else if (!event->signatures.empty()) {
             logger::info("sumeragi", "signatures.exist()");
-
->>>>>>> 7645bf5b
             // Check if we have at least 2f+1 signatures needed for Byzantine fault tolerance
             if (event->getNumValidSignatures() >= context->maxFaulty*2 + 1) {
                 // Check Merkle roots to see if match for new state
