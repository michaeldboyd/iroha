--- conflicted
+++ resolved
@@ -93,16 +93,12 @@
   UnsetBuildArgumentsException(const std::string &, const std::string &);
 };
 
-<<<<<<< HEAD
 class RequirePropertyMissingException : public IrohaException {
 public:
     RequirePropertyMissingException(const std::string &, const std::string &);
 };
 
-class NotFoundPathException : public ConfigError {
-=======
 class NotFoundPathException : public Insecure {
->>>>>>> acd3eba9
  public:
   NotFoundPathException(const std::string &path);
 };
