/**
 * Copyright Soramitsu Co., Ltd. All Rights Reserved.
 * SPDX-License-Identifier: Apache-2.0
 */

#ifndef IROHA_SPDLOG_LOGGER_LOGGER_HPP
#define IROHA_SPDLOG_LOGGER_LOGGER_HPP

#include "logger/logger_fwd.hpp"

#include <map>
#include <memory>
#include <numeric>  // for std::accumulate
#include <string>

#include <boost/optional.hpp>

/// Allows to log objects, which have toString() method without calling it, e.g.
/// log.info("{}", myObject)
template <typename StreamType, typename T>
auto operator<<(StreamType &os, const T &object)
    -> decltype(os << object.toString()) {
  return os << object.toString();
}

namespace logger {

<<<<<<< HEAD
=======
  class Logger;
  enum class LogLevel;

  using LoggerPtr = std::shared_ptr<Logger>;

>>>>>>> cfa5e490
  extern const LogLevel kDefaultLogLevel;

  /// Log levels
  enum class LogLevel {
    kTrace,
    kDebug,
    kInfo,
    kWarn,
    kError,
    kCritical,
  };

  class Logger {
    public:
     using Level = LogLevel;

     virtual ~Logger() = default;

     // --- Logging functions ---

     template <typename... Args>
     void trace(const std::string &format, const Args &... args) const {
       log(LogLevel::kTrace, format, args...);
     }

     template <typename... Args>
     void debug(const std::string &format, const Args &... args) const {
       log(LogLevel::kDebug, format, args...);
     }

     template <typename... Args>
     void info(const std::string &format, const Args &... args) const {
       log(LogLevel::kInfo, format, args...);
     }

     template <typename... Args>
     void warn(const std::string &format, const Args &... args) const {
       log(LogLevel::kWarn, format, args...);
     }

     template <typename... Args>
     void error(const std::string &format, const Args &... args) const {
       log(LogLevel::kError, format, args...);
     }

     template <typename... Args>
     void critical(const std::string &format, const Args &... args) const {
       log(LogLevel::kCritical, format, args...);
     }

     template <typename... Args>
     void log(Level level,
              const std::string &format,
              const Args &... args) const {
       if (shouldLog(level)) {
         logInternal(level, format); // TODO perform the actual formatting here
       }
     }

    private:
     virtual void logInternal(Level level, const std::string &s) const = 0;

     /// Whether the configured logging level is at least as verbose as the
     /// one given in parameter.
     virtual bool shouldLog(Level level) const = 0;
  };

  /**
   * Convert bool value to human readable string repr
   * @param value value for transformation
   * @return "true" or "false"
   */
  std::string boolRepr(bool value);

  /**
   * Converts object to bool and provides string repr of it
   * @tparam T - type of object, T must implement bool operator
   * @param val - value for convertation
   * @return string representation of bool object
   */
  template <typename T>
  std::string logBool(T val) {
    return boolRepr(bool(val));
  }

  /**
   * Function provide string representation of collection
   * @tparam Collection - type should implement for semantic
   * @tparam Lambda - function that transform argument to string
   * @param collection - bunch of objects
   * @param transform - function that convert object to string
   * @return string repr of collection
   */
  template <class Collection, class Lambda>
  std::string to_string(const Collection &collection, Lambda transform) {
    const std::string left_bracket = "{";
    const std::string right_bracket = "}";
    const std::string separator = ", ";
    auto begin = collection.size() == 0 ? collection.begin()
                                        : std::next(collection.begin());
    auto front =
        collection.size() == 0 ? std::string{} : transform(*collection.begin());

    auto result = std::accumulate(begin,
                                  collection.end(),
                                  front.insert(0, left_bracket),
                                  [&](auto &acc, const auto &value) {
                                    acc += separator;
                                    acc += transform(value);
                                    return acc;
                                  });
    return result.append(right_bracket);
  }

  /**
   * Function provide string representation of optional value
   * @tparam Optional - type of optional
   * @tparam Lambda - function that consume value type and return std::string
   * @param opt - value wrapped by optional
   * @param transform - function that transforming value to std::string
   * @return string repr of value
   */
  template <class Optional, class Lambda>
  std::string opt_to_string(const Optional &opt, Lambda transform) {
    const std::string null_value = "nullopt";
    return opt ? null_value : transform(*opt);
  }

}  // namespace logger

#endif<|MERGE_RESOLUTION|>--- conflicted
+++ resolved
@@ -25,14 +25,8 @@
 
 namespace logger {
 
-<<<<<<< HEAD
-=======
-  class Logger;
   enum class LogLevel;
 
-  using LoggerPtr = std::shared_ptr<Logger>;
-
->>>>>>> cfa5e490
   extern const LogLevel kDefaultLogLevel;
 
   /// Log levels
