/**
 * Copyright Soramitsu Co., Ltd. 2018 All Rights Reserved.
 * http://soramitsu.co.jp
 *
 * Licensed under the Apache License, Version 2.0 (the "License");
 * you may not use this file except in compliance with the License.
 * You may obtain a copy of the License at
 *
 *        http://www.apache.org/licenses/LICENSE-2.0
 *
 * Unless required by applicable law or agreed to in writing, software
 * distributed under the License is distributed on an "AS IS" BASIS,
 * WITHOUT WARRANTIES OR CONDITIONS OF ANY KIND, either express or implied.
 * See the License for the specific language governing permissions and
 * limitations under the License.
 */

#ifndef IROHA_RESULT_HPP
#define IROHA_RESULT_HPP

#include <boost/variant.hpp>

#include "common/visitor.hpp"

/*
 * Result is a type which represents value or an error, and values and errors
 * are template parametrized. Working with value wrapped in result is done using
 * match() function, which accepts 2 functions: for value and error cases. No
 * accessor functions are provided.
 */

namespace iroha {
  namespace expected {

    /*
     * Value and error types can be constructed from any value or error, if
     * underlying types are constructible. Example:
     *
     * @code
     * Value<std::string> v = Value<const char *>("hello");
     * @nocode
     */

    template <typename T>
    struct Value {
      T value;
      template <typename V>
      operator Value<V>() {
        return {value};
      }
    };

    template <>
    struct Value<void> {};

    template <typename E>
    struct Error {
      E error;
      template <typename V>
      operator Error<V>() {
        return {error};
      }
    };

    template <>
    struct Error<void> {};

    /**
     * Result is a specialization of a variant type with value or error
     * semantics.
     * @tparam V type of value
     * @tparam E error type
     */
    template <typename V, typename E>
    class Result : public boost::variant<Value<V>, Error<E>> {
      using variant_type = boost::variant<Value<V>, Error<E>>;
      using variant_type::variant_type;  // inherit constructors

     public:
      using ValueType = Value<V>;
      using ErrorType = Error<E>;

      /**
       * match is a function which allows working with result's underlying
       * types, you must provide 2 functions to cover success and failure cases.
       * Return type of both functions must be the same. Example usage:
       * @code
       * result.match([](Value<int> v) { std::cout << v.value; },
       *              [](Error<std::string> e) { std::cout << e.error; });
       * @nocode
       */
      template <typename ValueMatch, typename ErrorMatch>
      constexpr auto match(ValueMatch &&value_func, ErrorMatch &&error_func) {
        return visit_in_place(*this,
                              std::forward<ValueMatch>(value_func),
                              std::forward<ErrorMatch>(error_func));
      }

      /**
       * Const alternative for match function
       */
      template <typename ValueMatch, typename ErrorMatch>
      constexpr auto match(ValueMatch &&value_func,
                           ErrorMatch &&error_func) const {
        return visit_in_place(*this,
                              std::forward<ValueMatch>(value_func),
                              std::forward<ErrorMatch>(error_func));
      }
    };

    // Factory methods for avoiding type specification
    template <typename T>
    Value<T> makeValue(T &&value) {
      return Value<T>{std::forward<T>(value)};
    }

    template <typename E>
    Error<E> makeError(E &&error) {
      return Error<E>{std::forward<E>(error)};
    }

    /**
     * Bind operator allows chaining several functions which return result. If
     * result contains error, it returns this error, if it contains value,
     * function f is called.
     * @param f function which return type must be compatible with original
     * result
     */
    template <typename T, typename E, typename Transform>
    constexpr auto operator|(Result<T, E> r, Transform &&f) ->
        typename std::enable_if<
            not std::is_same<decltype(f(std::declval<T>())), void>::value,
            decltype(f(std::declval<T>()))>::type {
      using return_type = decltype(f(std::declval<T>()));
      return r.match(
          [&f](const Value<T> &v) { return f(v.value); },
          [](const Error<E> &e) { return return_type(makeError(e.error)); });
    }

    /**
<<<<<<< HEAD
     * Bind operator overload for functions which do not accept anything as a
     * parameter. Allows execution of a sequence of unrelated functions, given
     * that all of them return Result
     * @param f function which accepts no parameters and returns result
     */
    template <typename T, typename E, typename Procedure>
    constexpr auto operator|(Result<T, E> r, Procedure f) ->
        typename std::enable_if<not std::is_same<decltype(f()), void>::value,
                                decltype(f())>::type {
      using return_type = decltype(f());
      return r.match(
          [&f](const Value<T> &v) { return f(); },
          [](const Error<E> &e) { return return_type(makeError(e.error)); });
    }

=======
     * Polymorphic Result is simple alias for result type, which can be used to
     * work with polymorphic objects. It is achieved by wrapping V and E in a
     * polymorphic container (std::shared_ptr is used by default). This
     * simplifies declaration of polymorphic result.
     *
     * Note: ordinary result itself stores both V and E directly inside itself
     * (on the stack), polymorphic result stores objects wherever VContainer and
     * EContainer store them, but since you need polymorphic behavior, it will
     * probably be on the heap. That is why polymorphic result is generally
     * slower, and should be used ONLY when polymorphic behaviour is required,
     * hence the name. For all other use cases, stick to basic Result
     */
    template <typename V,
              typename E,
              typename VContainer = std::shared_ptr<V>,
              typename EContainer = std::shared_ptr<E>>
    using PolymorphicResult = Result<VContainer, EContainer>;
>>>>>>> d05b6372
  }  // namespace expected
}  // namespace iroha
#endif  // IROHA_RESULT_HPP<|MERGE_RESOLUTION|>--- conflicted
+++ resolved
@@ -138,7 +138,6 @@
     }
 
     /**
-<<<<<<< HEAD
      * Bind operator overload for functions which do not accept anything as a
      * parameter. Allows execution of a sequence of unrelated functions, given
      * that all of them return Result
@@ -154,7 +153,7 @@
           [](const Error<E> &e) { return return_type(makeError(e.error)); });
     }
 
-=======
+    /**
      * Polymorphic Result is simple alias for result type, which can be used to
      * work with polymorphic objects. It is achieved by wrapping V and E in a
      * polymorphic container (std::shared_ptr is used by default). This
@@ -172,7 +171,7 @@
               typename VContainer = std::shared_ptr<V>,
               typename EContainer = std::shared_ptr<E>>
     using PolymorphicResult = Result<VContainer, EContainer>;
->>>>>>> d05b6372
+
   }  // namespace expected
 }  // namespace iroha
 #endif  // IROHA_RESULT_HPP