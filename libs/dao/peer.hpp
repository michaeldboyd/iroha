/*
Copyright Soramitsu Co., Ltd. 2016 All Rights Reserved.

Licensed under the Apache License, Version 2.0 (the "License");
you may not use this file except in compliance with the License.
You may obtain a copy of the License at

     http://www.apache.org/licenses/LICENSE-2.0

Unless required by applicable law or agreed to in writing, software
distributed under the License is distributed on an "AS IS" BASIS,
WITHOUT WARRANTIES OR CONDITIONS OF ANY KIND, either express or implied.
See the License for the specific language governing permissions and
limitations under the License.
*/
#ifndef IROHA_PEER_H
#define IROHA_PEER_H

#include <common/types.hpp>
#include "account.hpp"

namespace iroha {
  namespace dao {

    /**
     * Peer is DAO, which contains information about network participants
     */
    struct Peer {
      /**
       * Address of peer for connection
       */
      std::string address;

      /**
       * Public key of peer
       */
<<<<<<< HEAD
      iroha::crypto::ed25519::pubkey_t pubkey;
=======
      const iroha::ed25519::pubkey_t pubkey;
>>>>>>> fdbfbf6f

      /*
       * Peer account
       */
      Account account;
    };
  }
}
#endif  // IROHA_PEER_H<|MERGE_RESOLUTION|>--- conflicted
+++ resolved
@@ -34,11 +34,7 @@
       /**
        * Public key of peer
        */
-<<<<<<< HEAD
-      iroha::crypto::ed25519::pubkey_t pubkey;
-=======
-      const iroha::ed25519::pubkey_t pubkey;
->>>>>>> fdbfbf6f
+      iroha::ed25519::pubkey_t pubkey;
 
       /*
        * Peer account
